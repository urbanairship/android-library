--- conflicted
+++ resolved
@@ -72,11 +72,7 @@
           urbanairship-layout:publishProductionPublicationToSonatypeRepository
           urbanairship-automation:publishProductionPublicationToSonatypeRepository
           urbanairship-message-center:publishProductionPublicationToSonatypeRepository
-<<<<<<< HEAD
-=======
-          urbanairship-location:publishProductionPublicationToSonatypeRepository
           urbanairship-live-update:publishProductionPublicationToSonatypeRepository
->>>>>>> 2a841263
           urbanairship-ads-identifier:publishProductionPublicationToSonatypeRepository
           urbanairship-fcm:publishProductionPublicationToSonatypeRepository
           urbanairship-adm:publishProductionPublicationToSonatypeRepository
