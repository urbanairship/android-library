--- conflicted
+++ resolved
@@ -20,8 +20,7 @@
 }
 
 dependencies {
-<<<<<<< HEAD
-    api "androidx.annotation:annotation:$rootProject.androidxAnnotationVersion"
+    api(libs.androidx.annotation)
 }
 
 afterEvaluate {
@@ -35,7 +34,4 @@
             }
         }
     }
-=======
-    api(libs.androidx.annotation)
->>>>>>> 4b4210ff
 }