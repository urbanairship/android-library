/* Copyright Airship and Contributors */

package com.urbanairship.liveupdate

import android.content.Context
import androidx.annotation.RestrictTo
import androidx.annotation.VisibleForTesting
import com.urbanairship.AirshipComponent
import com.urbanairship.AirshipComponentGroups
import com.urbanairship.PreferenceDataStore
import com.urbanairship.PrivacyManager
import com.urbanairship.PrivacyManager.FEATURE_PUSH
import com.urbanairship.UAirship
import com.urbanairship.channel.AirshipChannel
import com.urbanairship.config.AirshipRuntimeConfig
import com.urbanairship.json.JsonMap
import com.urbanairship.liveupdate.data.LiveUpdateDatabase
import com.urbanairship.liveupdate.notification.LiveUpdatePayload
import com.urbanairship.push.PushListener
import com.urbanairship.push.PushManager

/**
 * Airship Live Updates.
 */
public class LiveUpdateManager

/** @hide */
@VisibleForTesting
internal constructor(
    context: Context,
    dataStore: PreferenceDataStore,
    config: AirshipRuntimeConfig,
    private val privacyManager: PrivacyManager,
    private val pushManager: PushManager,
    private val channel: AirshipChannel,
    db: LiveUpdateDatabase = LiveUpdateDatabase.createDatabase(context, config),
    private val registrar: LiveUpdateRegistrar = LiveUpdateRegistrar(context, channel, db.liveUpdateDao()),
) : AirshipComponent(context, dataStore) {

    private val isFeatureEnabled: Boolean
        get() = privacyManager.isEnabled(FEATURE_PUSH) && channel.id != null

    private val pushListener = PushListener { message, _ ->
        message.liveUpdatePayload
            ?.let { LiveUpdatePayload.fromJson(it) }
            ?.let { registrar.onLiveUpdatePushReceived(message, it) }
    }

    public constructor(
        context: Context,
        dataStore: PreferenceDataStore,
        config: AirshipRuntimeConfig,
        privacyManager: PrivacyManager,
        channel: AirshipChannel,
        pushManager: PushManager
    ) : this(context, dataStore, config, privacyManager, pushManager, channel)

    /**
     * Registers a [handler] for the given [type].
     *
     * @param type The handler type.
     * @param handler A [LiveUpdateHandler].
     */
    public fun register(type: String, handler: LiveUpdateHandler<*>) {
        registrar.register(type, handler)
    }

    /**
     * Starts tracking for a Live Update, with initial [content].
     *
     * @param name The Live Update name.
     * @param type The handler type.
     * @param content A [JsonMap] with initial content.
     * @param timestamp The start timestamp, used to filter out-of-order events (default: now).
     * @param dismissTimestamp Optional timestamp, when to end this Live Update (default: null).
     */
    @JvmOverloads
    public fun start(
        name: String,
        type: String,
        content: JsonMap,
        timestamp: Long = System.currentTimeMillis(),
        dismissTimestamp: Long? = null,
    ) {
        if (isFeatureEnabled) {
            registrar.start(name, type, content, timestamp, dismissTimestamp)
        }
    }

    /**
     * Updates the [content] for a tracked Live Update.
     *
     * @param name The live update name.
     * @param content A [JsonMap] with updated content.
     * @param timestamp The update timestamp, used to filter out-of-order events (default: now).
     */
    @JvmOverloads
    public fun update(
        name: String,
        content: JsonMap,
        timestamp: Long = System.currentTimeMillis(),
        dismissTimestamp: Long? = null,
    ) {
        if (isFeatureEnabled) {
            registrar.update(name, content, timestamp, dismissTimestamp)
        }
    }

    /**
     * Ends tracking for the Live Update with the given [name].
     *
     * @param name The live update name.
     * @param timestamp The end timestamp, used to filter out-of-order events (default: now).
     */
    @JvmOverloads
    public fun end(
        name: String,
        content: JsonMap? = null,
        timestamp: Long = System.currentTimeMillis(),
        dismissTimestamp: Long? = null,
    ) {
        if (isFeatureEnabled) {
            registrar.stop(name, content, timestamp, dismissTimestamp)
        }
    }

    /** Ends tracking for all active Live Updates. */
    public fun clearAll() {
        if (isFeatureEnabled) {
            registrar.clearAll()
        }
    }

    /**
     * Cancels the notification associated with the given Live Update [name].
     *
     * This will not end tracking the Live Update and is a no-op for live updates that use custom
     * handlers.
     *
     * @param name The live update name.
     */
    internal fun cancel(name: String) {
        registrar.cancel(name)
    }

    /** @hide */
    @RestrictTo(RestrictTo.Scope.LIBRARY_GROUP)
    override fun getComponentGroup(): Int = AirshipComponentGroups.LIVE_UPDATE

    /** @hide */
    @RestrictTo(RestrictTo.Scope.LIBRARY_GROUP)
    public override fun init() {
        super.init()

        privacyManager.addListener { updateLiveActivityEnablement() }
        updateLiveActivityEnablement()
    }

<<<<<<< HEAD
=======
    /** @hide */
    override fun onPerformJob(airship: UAirship, jobInfo: JobInfo): JobResult {
        return when (jobInfo.action) {
            ACTION_UPDATE_CHANNEL ->
                channel.id?.let { channelId ->
                    try {
                        val update = LiveUpdateMutation.fromJson(jobInfo.extras)
                        val resp = bulkUpdateClient.update(channelId, liveUpdates = listOf(update))
                        if (resp.isSuccessful) {
                            JobResult.SUCCESS
                        } else {
                            JobResult.RETRY
                        }
                    } catch (e: Throwable) {
                        Logger.error(e, "Failed to batch update channel for live update.")
                        JobResult.RETRY
                    }
                } ?: run {
                    Logger.warn("Unable to update channel for live update. Channel ID is null.")
                    JobResult.RETRY
                }
            else -> {
                Logger.debug("Unexpected job: $jobInfo")
                JobResult.SUCCESS
            }
        }
    }

>>>>>>> 69b01f9d
    /** @hide */
    @RestrictTo(RestrictTo.Scope.LIBRARY_GROUP)
    override fun onComponentEnableChange(isEnabled: Boolean): Unit =
        updateLiveActivityEnablement()

    private fun updateLiveActivityEnablement() {
        if (isFeatureEnabled) {
            pushManager.addPushListener(pushListener)

            // Check for any active live Updates that have had their notifications cleared.
            // This makes sure we'll end the live update if the notification is dropped due
            // to an app upgrade or other cases where we don't get notified of the dismiss.
            registrar.stopLiveUpdatesForClearedNotifications()
        } else {
            // Clear all live updates.
            registrar.clearAll()
            pushManager.removePushListener(pushListener)
        }
    }

    public companion object {
        /**
         * Gets the shared [LiveUpdateManager] instance.
         *
         * @return the shared instance of `LiveUpdateManager`.
         */
        @JvmStatic
        public fun shared(): LiveUpdateManager =
            UAirship.shared().requireComponent(LiveUpdateManager::class.java)
    }
}<|MERGE_RESOLUTION|>--- conflicted
+++ resolved
@@ -156,37 +156,6 @@
         updateLiveActivityEnablement()
     }
 
-<<<<<<< HEAD
-=======
-    /** @hide */
-    override fun onPerformJob(airship: UAirship, jobInfo: JobInfo): JobResult {
-        return when (jobInfo.action) {
-            ACTION_UPDATE_CHANNEL ->
-                channel.id?.let { channelId ->
-                    try {
-                        val update = LiveUpdateMutation.fromJson(jobInfo.extras)
-                        val resp = bulkUpdateClient.update(channelId, liveUpdates = listOf(update))
-                        if (resp.isSuccessful) {
-                            JobResult.SUCCESS
-                        } else {
-                            JobResult.RETRY
-                        }
-                    } catch (e: Throwable) {
-                        Logger.error(e, "Failed to batch update channel for live update.")
-                        JobResult.RETRY
-                    }
-                } ?: run {
-                    Logger.warn("Unable to update channel for live update. Channel ID is null.")
-                    JobResult.RETRY
-                }
-            else -> {
-                Logger.debug("Unexpected job: $jobInfo")
-                JobResult.SUCCESS
-            }
-        }
-    }
-
->>>>>>> 69b01f9d
     /** @hide */
     @RestrictTo(RestrictTo.Scope.LIBRARY_GROUP)
     override fun onComponentEnableChange(isEnabled: Boolean): Unit =
