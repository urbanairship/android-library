package com.urbanairship.liveupdate

import android.app.NotificationManager
import android.content.Context
import android.content.Context.NOTIFICATION_SERVICE
import android.content.Intent
import android.os.Build
import androidx.annotation.VisibleForTesting
import androidx.core.app.NotificationCompat
import androidx.core.app.NotificationManagerCompat
import com.urbanairship.Logger
import com.urbanairship.channel.AirshipChannel
import com.urbanairship.json.JsonMap
import com.urbanairship.liveupdate.LiveUpdateProcessor.HandlerCallback
import com.urbanairship.liveupdate.LiveUpdateProcessor.Operation
import com.urbanairship.liveupdate.data.LiveUpdateDao
import com.urbanairship.liveupdate.notification.LiveUpdateNotificationReceiver
import com.urbanairship.liveupdate.notification.LiveUpdatePayload
import com.urbanairship.liveupdate.notification.NotificationTimeoutCompat
import com.urbanairship.push.NotificationProxyActivity
import com.urbanairship.push.PushManager
import com.urbanairship.push.PushMessage
import com.urbanairship.util.PendingIntentCompat
import java.util.UUID
import java.util.concurrent.ConcurrentHashMap
import kotlinx.coroutines.CoroutineDispatcher
import kotlinx.coroutines.CoroutineScope
import kotlinx.coroutines.Dispatchers
import kotlinx.coroutines.SupervisorJob
import kotlinx.coroutines.flow.launchIn
import kotlinx.coroutines.flow.onEach
import kotlinx.coroutines.launch
import kotlinx.coroutines.withContext

/** Manages Live Update handlers and an operation queue to process Live Update events. */
internal class LiveUpdateRegistrar(
    private val context: Context,
<<<<<<< HEAD
    private val channel: AirshipChannel,
    dao: LiveUpdateDao,
=======
    private val dao: LiveUpdateDao,
>>>>>>> 69b01f9d
    dispatcher: CoroutineDispatcher = AirshipDispatchers.IO,
    private val processor: LiveUpdateProcessor = LiveUpdateProcessor(dao),
    private val notificationManager: NotificationManagerCompat = NotificationManagerCompat.from(context),
    private val notificationTimeoutCompat: NotificationTimeoutCompat = NotificationTimeoutCompat(context),
) {
    private val job = SupervisorJob()
    private val scope: CoroutineScope = CoroutineScope(dispatcher + job)
    @VisibleForTesting
    internal val handlers = ConcurrentHashMap<String, LiveUpdateHandler<*>>()

    init {
        // Handle callbacks from the processor.
        processor.handlerCallbacks
            .onEach { handleCallback(it) }
            .launchIn(scope)

        // Handle notification cancel requests from the processor.
        processor.notificationCancels
            .onEach { cancelNotification(it.notificationTag) }
            .launchIn(scope)

        // Handle Channel updates from the processor.
        processor.channelUpdates
            .onEach { channel.trackLiveUpdateMutation(it) }
            .launchIn(scope)
    }

    fun register(type: String, handler: LiveUpdateHandler<*>) {
        handlers[type] = handler
    }

    fun start(
        name: String,
        type: String,
        content: JsonMap,
        timestamp: Long,
        dismissalTimestamp: Long?,
        message: PushMessage? = null
    ) {
        val handler = handlers[type]
        if (handler == null) {
            Logger.error("Can't start Live Update '$name'. No handler registered for type '$type'!")
            return
        }

        processor.enqueue(
            Operation.Start(
                name = name,
                type = type,
                content = content,
                timestamp = timestamp,
                dismissalTimestamp = dismissalTimestamp,
                message = message
            )
        )
    }

    fun update(
        name: String,
        content: JsonMap,
        timestamp: Long,
        dismissalTimestamp: Long?,
        message: PushMessage? = null
    ) = processor.enqueue(
        Operation.Update(
            name = name,
            content = content,
            timestamp = timestamp,
            dismissalTimestamp = dismissalTimestamp,
            message = message
        )
    )

    fun stop(
        name: String,
        content: JsonMap?,
        timestamp: Long,
        dismissalTimestamp: Long?,
        message: PushMessage? = null
    ) = processor.enqueue(
        Operation.Stop(
            name = name,
            content = content,
            timestamp = timestamp,
            dismissalTimestamp = dismissalTimestamp,
            message = message
        )
    )

    fun cancel(name: String, timestamp: Long = System.currentTimeMillis()) =
        processor.enqueue(
            Operation.Cancel(name = name, timestamp = timestamp)
        )

    fun clearAll(timestamp: Long = System.currentTimeMillis()) =
        processor.enqueue(
            Operation.ClearAll(timestamp = timestamp)
        )

    fun onLiveUpdatePushReceived(message: PushMessage, payload: LiveUpdatePayload) {
        with(payload) {
            when (event) {
                LiveUpdateEvent.START -> if (type != null) {
                    start(name, type, content, timestamp, dismissalDate, message)
                } else {
                    Logger.warn("Unable to start Live Update: $name. Missing required type!")
                }
                LiveUpdateEvent.END -> stop(name, content, timestamp, dismissalDate, message)
                LiveUpdateEvent.UPDATE -> update(name, content, timestamp, dismissalDate, message)
            }
        }
    }

    /**
     * End any Live Updates notifications that are no longer displayed.
     * On API 21 and 22, the notification manager does not provide a way to query for
     * active notifications, so this method will no-op.
     */
    fun stopLiveUpdatesForClearedNotifications() {
        scope.launch {
            if (Build.VERSION.SDK_INT >= Build.VERSION_CODES.M) {
                val nm = context.getSystemService(NOTIFICATION_SERVICE) as NotificationManager
                val activeNotifications = nm.activeNotifications.map { it.tag }

                dao.getAllActive()
                    // Filter out any LUs that use custom handlers or have active notifications
                    .filter { (update, _) ->
                        handlers[update.type] is LiveUpdateNotificationHandler &&
                                notificationTag(update.type, update.name) !in activeNotifications
                    }
                    // End any Live Updates that are no longer displayed
                    .forEach { (update, content) ->
                        stop(update.name, content?.content, update.timestamp, update.dismissalDate)
                    }
            }
        }
    }

    private suspend fun handleCallback(callback: HandlerCallback) {
        val (action, update, message) = callback
        val type = update.type
        val handler = handlers[type]
        if (handler == null) {
            Logger.error("No handler was registered to handle events for Live Update type: $type!")
            return
        }

        val result = withContext(Dispatchers.Main) {
            handler.onUpdate(context, action, update)
        }

        when (result) {
            is LiveUpdateResult.Ok -> if (handler is LiveUpdateNotificationHandler) {
                if (result.value is NotificationCompat.Builder) {
                    postNotification(context, update, result.value, message)
                }
            }
            is LiveUpdateResult.Cancel -> cancelNotification(update.notificationTag)
        }
    }

    private fun postNotification(
        context: Context,
        update: LiveUpdate,
        builder: NotificationCompat.Builder,
        message: PushMessage?
    ) {
        // Set dismissal time on the notification, if the live update specifies one.
        update.dismissalTime?.let { dismissalTime ->
            notificationTimeoutCompat.setTimeoutAt(builder, dismissalTime, update.name)
        }

        val notification = builder.build()

        // If this live update event was triggered by a push, wrap the content intent so that we can
        // launch the proxy activity to handle the push open.
        if (message != null) {
            val contentIntent = Intent(context, NotificationProxyActivity::class.java)
                .setAction(PushManager.ACTION_NOTIFICATION_RESPONSE)
                .addCategory(UUID.randomUUID().toString())
                .putExtra(PushManager.EXTRA_PUSH_MESSAGE_BUNDLE, message.pushBundle)
                .addFlags(Intent.FLAG_RECEIVER_FOREGROUND)
                .putExtra(PushManager.EXTRA_NOTIFICATION_ID, NOTIFICATION_ID)
                .putExtra(PushManager.EXTRA_NOTIFICATION_TAG, update.notificationTag)

            // Store existing content intent, if present, so we can forward to it to the proxy activity.
            notification.contentIntent?.let { original ->
                contentIntent.putExtra(PushManager.EXTRA_NOTIFICATION_CONTENT_INTENT, original)
            }
            // Set our content intent.
            notification.contentIntent = PendingIntentCompat.getActivity(context, 0, contentIntent, 0)
        }

        val deleteIntent = LiveUpdateNotificationReceiver.deleteIntent(context, update.name)
        // Store existing delete intent, if there is one, so we can forward to it in our receiver.
        notification.deleteIntent?.let { original ->
            deleteIntent.putExtra(PushManager.EXTRA_NOTIFICATION_DELETE_INTENT, original)
        }
        // Set our delete intent.
        notification.deleteIntent = PendingIntentCompat.getBroadcast(context, 0, deleteIntent, 0)

        Logger.debug("Posting live update notification for: ${update.name}")

        try {
            notificationManager.notify(update.notificationTag, NOTIFICATION_ID, notification)
        } catch (e: Exception) {
            Logger.error(e, "Failed to post live update notification for: ${update.name}")
        }
    }

    private fun cancelNotification(tag: String) =
        notificationManager.cancel(tag, NOTIFICATION_ID)

    internal companion object {
        @VisibleForTesting
        internal const val NOTIFICATION_ID = 1010
    }
}

private val LiveUpdate.notificationTag: String
    get() = notificationTag(type, name)

private val LiveUpdateProcessor.NotificationCancel.notificationTag: String
    get() = notificationTag(type, name)

private fun notificationTag(type: String, name: String) = "$type:$name"<|MERGE_RESOLUTION|>--- conflicted
+++ resolved
@@ -35,12 +35,8 @@
 /** Manages Live Update handlers and an operation queue to process Live Update events. */
 internal class LiveUpdateRegistrar(
     private val context: Context,
-<<<<<<< HEAD
     private val channel: AirshipChannel,
-    dao: LiveUpdateDao,
-=======
     private val dao: LiveUpdateDao,
->>>>>>> 69b01f9d
     dispatcher: CoroutineDispatcher = AirshipDispatchers.IO,
     private val processor: LiveUpdateProcessor = LiveUpdateProcessor(dao),
     private val notificationManager: NotificationManagerCompat = NotificationManagerCompat.from(context),
