--- conflicted
+++ resolved
@@ -1,14 +1,5 @@
 plugins {
     id 'airship-module'
-    id 'com.android.library'
-    id 'maven-publish'
-}
-
-repositories {
-    gradlePluginPortal()
-    google()
-    mavenCentral()
-    maven { url "https://jitpack.io" }
 }
 
 description = "Airship Android SDK Location module"
@@ -31,13 +22,6 @@
     namespace 'com.urbanairship.location'
 }
 
-<<<<<<< HEAD
-afterEvaluate {
-    publishing {
-        publications {
-            release(MavenPublication) {
-                from components.release
-=======
 
 
 afterEvaluate {
@@ -76,7 +60,6 @@
                     }
                 }
 
->>>>>>> 85a3885d
             }
         }
     }
