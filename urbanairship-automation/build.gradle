--- conflicted
+++ resolved
@@ -1,11 +1,7 @@
 plugins {
     id 'airship-module'
-<<<<<<< HEAD
-    id 'maven-publish'
-=======
     id 'kotlin-android'
     id 'kotlin-allopen'
->>>>>>> 4b4210ff
 }
 
 description = "Airship Android SDK Automation module"
@@ -33,23 +29,6 @@
 
 android {
     namespace 'com.urbanairship.automation'
-<<<<<<< HEAD
-}
-
-afterEvaluate {
-    publishing {
-        publications {
-            // Creates a Maven publication called "release".
-            release(MavenPublication) {
-                from components.release
-                groupId = project.group.toString()
-                artifactId = project.name
-                version = project.version.toString()
-            }
-        }
-    }
-}
-=======
     kotlinOptions {
         jvmTarget = JavaVersion.VERSION_1_8
         freeCompilerArgs = ["-Xexplicit-api=strict"]
@@ -59,4 +38,3 @@
 allOpen {
     annotation "com.urbanairship.annotation.OpenForTesting"
 }
->>>>>>> 4b4210ff
