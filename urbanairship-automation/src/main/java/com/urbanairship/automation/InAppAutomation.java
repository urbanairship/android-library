--- conflicted
+++ resolved
@@ -78,14 +78,12 @@
     private final Map<String, Uri> redirectURLs = new HashMap<>();
 
     private final AtomicBoolean isStarted = new AtomicBoolean(false);
-<<<<<<< HEAD
+
     private Cancelable subscription;
 
     private final AudienceOverridesProvider audienceOverridesProvider;
-=======
-    private Subscription subscription;
+
     private final AirshipRuntimeConfig config;
->>>>>>> 0efca8f2
 
     private final AutomationDriver driver = new AutomationDriver() {
         @Override
@@ -181,11 +179,8 @@
         this.actionScheduleDelegate = new ActionsScheduleDelegate();
         this.inAppMessageScheduleDelegate = new InAppMessageScheduleDelegate(inAppMessageManager);
         this.frequencyLimitManager = new FrequencyLimitManager(context, runtimeConfig);
-<<<<<<< HEAD
         this.audienceOverridesProvider = audienceOverridesProvider;
-=======
         this.config = runtimeConfig;
->>>>>>> 0efca8f2
     }
 
     @VisibleForTesting
@@ -215,11 +210,8 @@
         this.actionScheduleDelegate = actionsScheduleDelegate;
         this.inAppMessageScheduleDelegate = inAppMessageScheduleDelegate;
         this.frequencyLimitManager = frequencyLimitManager;
-<<<<<<< HEAD
         this.audienceOverridesProvider = audienceOverridesProvider;
-=======
         this.config = runtimeConfig;
->>>>>>> 0efca8f2
     }
 
     /**
