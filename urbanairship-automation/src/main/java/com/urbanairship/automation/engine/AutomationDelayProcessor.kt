--- conflicted
+++ resolved
@@ -8,16 +8,9 @@
 import com.urbanairship.app.ActivityMonitor
 import com.urbanairship.automation.AutomationAppState
 import com.urbanairship.automation.AutomationDelay
-<<<<<<< HEAD
-import com.urbanairship.automation.DisplayWindowResult
-import com.urbanairship.util.TaskSleeper
-import com.urbanairship.util.Clock
-import java.util.Date
-=======
 import com.urbanairship.automation.ExecutionWindowProcessor
 import com.urbanairship.util.Clock
 import com.urbanairship.util.TaskSleeper
->>>>>>> 9e3e8ece
 import java.util.concurrent.TimeUnit
 import kotlin.math.max
 import kotlin.time.Duration
@@ -115,18 +108,10 @@
                 }.first()
             }
 
-<<<<<<< HEAD
-            delay.displayWindow?.nextAvailability(Date(clock.currentTimeMillis()))?.let {
-                when (it) {
-                    is DisplayWindowResult.Retry -> sleeper.sleep(it.delay)
-                    else -> {}
-                }
-=======
             ensureActive()
 
             if (delay.executionWindow != null) {
                 executionWindowProcessor.process(delay.executionWindow)
->>>>>>> 9e3e8ece
             }
         }
     }
@@ -153,21 +138,12 @@
     }
 
     private fun isDisplayWindowMatch(delay: AutomationDelay): Boolean {
-<<<<<<< HEAD
-        val window = delay.displayWindow ?: return true
-        return window.nextAvailability(Date(clock.currentTimeMillis())) == DisplayWindowResult.Now
-    }
-
-    private fun remainingSeconds(delay: AutomationDelay, triggerDate: Long): Long {
-        val seconds = delay.seconds ?: return 0
-=======
         val window = delay.executionWindow ?: return true
         return executionWindowProcessor.isActive(window)
     }
 
     private fun remainingDelay(delay: AutomationDelay, triggerDate: Long): Duration {
         val seconds = delay.seconds ?: return 0.seconds
->>>>>>> 9e3e8ece
         val remaining = seconds - TimeUnit.MILLISECONDS.toSeconds(clock.currentTimeMillis() - triggerDate)
         return max(0, remaining).seconds
     }
