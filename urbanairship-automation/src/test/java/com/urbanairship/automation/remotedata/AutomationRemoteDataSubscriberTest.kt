--- conflicted
+++ resolved
@@ -98,20 +98,10 @@
         subscriber.subscribe()
 
         advanceUntilIdle()
-<<<<<<< HEAD
-=======
-
->>>>>>> 7dd749cf
         updatesFlow.emit(data)
         advanceUntilIdle()
 
-<<<<<<< HEAD
         coVerify(timeout = 2000) {
-=======
-        advanceUntilIdle()
-
-        coVerify {
->>>>>>> 7dd749cf
             engine.upsertSchedules(appSchedules)
             engine.upsertSchedules(contactSchedules)
         }
