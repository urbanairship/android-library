--- conflicted
+++ resolved
@@ -964,13 +964,10 @@
                                                   .setProductId("test-product-id")
                                                   .build();
 
-<<<<<<< HEAD
-        when(mockObserver.refreshAndCheckCurrentSync(eq(schedule))).thenReturn(true);
+
+        when(mockObserver.requiresRefresh(eq(schedule))).thenReturn(false);
+        when(mockObserver.bestEffortRefresh(eq(schedule))).thenReturn(true);
         when(mockClock.currentTimeMillis()).thenReturn(2L);
-=======
-        when(mockObserver.requiresRefresh(eq(schedule))).thenReturn(false);
-        when(mockObserver.bestEffortRefresh(eq(schedule))).thenReturn(true);
->>>>>>> ebc154e6
 
         // Prepare schedule
         AutomationDriver.PrepareScheduleCallback callback = mock(AutomationDriver.PrepareScheduleCallback.class);
@@ -1008,7 +1005,8 @@
                                                   .setBypassHoldoutGroups(true)
                                                   .build();
 
-        when(mockObserver.refreshAndCheckCurrentSync(eq(schedule))).thenReturn(true);
+        when(mockObserver.requiresRefresh(eq(schedule))).thenReturn(false);
+        when(mockObserver.bestEffortRefresh(eq(schedule))).thenReturn(true);
         when(mockClock.currentTimeMillis()).thenReturn(2L);
 
         // Prepare schedule
@@ -1034,7 +1032,9 @@
         when(mockClock.currentTimeMillis()).thenReturn(3L);
 
         // Prepare schedule
-        when(mockObserver.refreshAndCheckCurrentSync(eq(schedule))).thenReturn(true);
+        when(mockObserver.requiresRefresh(eq(schedule))).thenReturn(false);
+        when(mockObserver.bestEffortRefresh(eq(schedule))).thenReturn(true);
+
         AutomationDriver.PrepareScheduleCallback callback = mock(AutomationDriver.PrepareScheduleCallback.class);
         driver.onPrepareSchedule(schedule, null, callback);
         ArgumentCaptor<AutomationDriver.PrepareScheduleCallback> argumentCaptor = ArgumentCaptor.forClass(AutomationDriver.PrepareScheduleCallback.class);
