--- conflicted
+++ resolved
@@ -49,17 +49,9 @@
         UAirship.sharedAirship = new UAirship(airshipConfigOptions);
         UAirship.sharedAirship.preferenceDataStore = preferenceDataStore;
         UAirship.sharedAirship.runtimeConfig = testRuntimeConfig;
-<<<<<<< HEAD
-        UAirship.sharedAirship.channel = new AirshipChannel(this, preferenceDataStore, UAirship.sharedAirship.runtimeConfig);
-        UAirship.sharedAirship.analytics = new Analytics(this, preferenceDataStore, testRuntimeConfig, UAirship.sharedAirship.channel);
-=======
         UAirship.sharedAirship.localeManager = new LocaleManager(this, preferenceDataStore);
-
-        TagGroupRegistrar tagGroupRegistrar = new TagGroupRegistrar(UAirship.sharedAirship.runtimeConfig, preferenceDataStore);
-
-        UAirship.sharedAirship.channel = new AirshipChannel(this, preferenceDataStore, UAirship.sharedAirship.runtimeConfig, tagGroupRegistrar, UAirship.sharedAirship.localeManager);
-        UAirship.sharedAirship.analytics = new Analytics(this, preferenceDataStore, testRuntimeConfig, UAirship.sharedAirship.channel, UAirship.sharedAirship.localeManager);
->>>>>>> 6c54a84c
+        UAirship.sharedAirship.channel = new AirshipChannel(this, preferenceDataStore, UAirship.sharedAirship.runtimeConfig, UAirship.sharedAirship.localeManager);
+        UAirship.sharedAirship.analytics = new Analytics(this, preferenceDataStore, testRuntimeConfig, UAirship.sharedAirship.channel,  UAirship.sharedAirship.localeManager);
         UAirship.sharedAirship.pushManager = new PushManager(this, preferenceDataStore, airshipConfigOptions, null, UAirship.sharedAirship.channel, UAirship.sharedAirship.analytics);
         UAirship.sharedAirship.whitelist = Whitelist.createDefaultWhitelist(airshipConfigOptions);
 
