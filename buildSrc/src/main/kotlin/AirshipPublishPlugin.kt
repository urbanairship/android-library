--- conflicted
+++ resolved
@@ -18,18 +18,6 @@
 class AirshipPublishPlugin : Plugin<Project> {
 
     override fun apply(target: Project): Unit = target.run {
-<<<<<<< HEAD
-//        if (this == rootProject) {
-//            // Set up NexusPublishPlugin for the root project
-//            configureNexusPublish()
-//        } else {
-//            // Set up MavenPublishPlugin and SigningPlugin for module sub-projects
-//            pluginManager.withPlugin("android-library") {
-//                configureMavenPublish()
-//                configureSigning()
-//            }
-//        }
-=======
         if (this == rootProject) {
             // Set up NexusPublishPlugin for the root project
              configureNexusPublish()
@@ -40,7 +28,6 @@
                 configureSigning()
             }
         }
->>>>>>> 85a3885d
     }
 
     private fun Project.configureNexusPublish() {
