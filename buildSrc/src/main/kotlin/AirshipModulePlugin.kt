import com.android.build.gradle.LibraryExtension
import com.android.build.gradle.LibraryPlugin
import org.gradle.api.JavaVersion
import org.gradle.api.Plugin
import org.gradle.api.Project
import org.gradle.api.provider.Property
import org.gradle.api.tasks.testing.Test
import org.gradle.kotlin.dsl.apply
import org.gradle.kotlin.dsl.configure
import org.gradle.kotlin.dsl.create
import org.gradle.kotlin.dsl.provideDelegate
<<<<<<< HEAD
=======
import org.gradle.kotlin.dsl.withType
import org.gradle.testing.jacoco.plugins.JacocoPlugin
>>>>>>> e7e619fe

abstract class AirshipModuleExtension {
    /** Set to `false` to apply common config without publishing or documenting the module. */
    abstract val published: Property<Boolean>

    init {
        published.convention(true)
    }
}

class AirshipModulePlugin : Plugin<Project> {
    override fun apply(target: Project): Unit = target.run {
        val ext: AirshipModuleExtension = project.extensions.create("airshipModule")

        version = getMavenVersion()
        group = "com.urbanairship.android"

        applyCommonModulePlugins()
        configureAndroid()

        afterEvaluate {
            if (ext.published.get()) { applyPublishedModulePlugins() }
        }
    }

    /** Apply plugins common to all modules. */
    private fun Project.applyCommonModulePlugins() {
        apply<LibraryPlugin>()
    }

    /** Apply documentation and publishing plugins to public modules. */
    private fun Project.applyPublishedModulePlugins() {
        apply<AirshipDokkaPlugin>()
        apply<AirshipPublishPlugin>()
    }

    private fun Project.configureAndroid() {
        val compileSdkVersion: Int by rootProject
        val minSdkVersion: Int by rootProject
        val targetSdkVersion: Int by rootProject

        configure<LibraryExtension> {
            compileSdk = compileSdkVersion

            defaultConfig {
                minSdk = minSdkVersion
                targetSdk = targetSdkVersion

                buildConfigField("String", "AIRSHIP_VERSION", "\"${getMavenVersion()}\"")
                buildConfigField("String", "SDK_VERSION", "\"${getSdkVersionString()}\"")

                consumerProguardFiles("proguard-rules.pro")
            }

            compileOptions.apply {
                sourceCompatibility = JavaVersion.VERSION_1_8
                targetCompatibility = JavaVersion.VERSION_1_8
            }

            lintOptions.checkOnly("Interoperability")

            testOptions.unitTests.isIncludeAndroidResources = true
<<<<<<< HEAD
=======

            if (System.getenv("CI") == "true") {
                testOptions.unitTests.all {
                    it.systemProperty("robolectric.offline", "true")
                    it.systemProperty("robolectric.dependency.dir", "${rootProject.projectDir}/robolectric-jars")
                }

                tasks.withType(Test::class) {
                    maxHeapSize = "1024m"
                }
            }
        }
    }

    private fun Project.registerTasks() {
        val runDexMethodCount = tasks.register("runDexMethodCount") {
            doLast {
                val dexCount = "Dex Method Count: ${getDexMethodCount()}"

                val dex = buildDir.resolve("/dex-counts/release")
                dex.parentFile.mkdirs()
                dex.writeText(dexCount)
                println(dexCount)
            }
        }

        afterEvaluate {
            runDexMethodCount.dependsOn("assembleRelease")
>>>>>>> e7e619fe
        }
    }
}<|MERGE_RESOLUTION|>--- conflicted
+++ resolved
@@ -9,11 +9,6 @@
 import org.gradle.kotlin.dsl.configure
 import org.gradle.kotlin.dsl.create
 import org.gradle.kotlin.dsl.provideDelegate
-<<<<<<< HEAD
-=======
-import org.gradle.kotlin.dsl.withType
-import org.gradle.testing.jacoco.plugins.JacocoPlugin
->>>>>>> e7e619fe
 
 abstract class AirshipModuleExtension {
     /** Set to `false` to apply common config without publishing or documenting the module. */
@@ -76,37 +71,6 @@
             lintOptions.checkOnly("Interoperability")
 
             testOptions.unitTests.isIncludeAndroidResources = true
-<<<<<<< HEAD
-=======
-
-            if (System.getenv("CI") == "true") {
-                testOptions.unitTests.all {
-                    it.systemProperty("robolectric.offline", "true")
-                    it.systemProperty("robolectric.dependency.dir", "${rootProject.projectDir}/robolectric-jars")
-                }
-
-                tasks.withType(Test::class) {
-                    maxHeapSize = "1024m"
-                }
-            }
-        }
-    }
-
-    private fun Project.registerTasks() {
-        val runDexMethodCount = tasks.register("runDexMethodCount") {
-            doLast {
-                val dexCount = "Dex Method Count: ${getDexMethodCount()}"
-
-                val dex = buildDir.resolve("/dex-counts/release")
-                dex.parentFile.mkdirs()
-                dex.writeText(dexCount)
-                println(dexCount)
-            }
-        }
-
-        afterEvaluate {
-            runDexMethodCount.dependsOn("assembleRelease")
->>>>>>> e7e619fe
         }
     }
 }