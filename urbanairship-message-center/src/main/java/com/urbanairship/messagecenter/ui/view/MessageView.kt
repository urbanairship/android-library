--- conflicted
+++ resolved
@@ -136,19 +136,11 @@
         }
     }
 
-<<<<<<< HEAD
-    private val lifecycleObserver = object : DefaultLifecycleObserver {
-        override fun onResume(owner: LifecycleOwner) {
-            views.webView.onResume()
-            views.webView.resumeTimers()
-        }
-=======
     /** Pauses the WebView. */
     public fun pauseWebView(): Unit = with (views.webView) {
         onPause()
         pauseTimers()
     }
->>>>>>> f7e561fe
 
     /** Resumes the WebView. */
     public fun resumeWebView(): Unit = with (views.webView) {
