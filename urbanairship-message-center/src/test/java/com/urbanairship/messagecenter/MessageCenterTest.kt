/* Copyright Airship and Contributors */
package com.urbanairship.messagecenter

import android.app.Application
import android.content.Context
import androidx.test.core.app.ApplicationProvider
import androidx.test.ext.junit.runners.AndroidJUnit4
import com.urbanairship.PreferenceDataStore
import com.urbanairship.PrivacyManager
import com.urbanairship.TestAirshipRuntimeConfig
import com.urbanairship.messagecenter.core.Inbox
import com.urbanairship.messagecenter.core.MessageCenter
import com.urbanairship.messagecenter.core.MessageCenter.OnShowMessageCenterListener
import com.urbanairship.push.PushListener
import com.urbanairship.push.PushManager
import io.mockk.coEvery
import io.mockk.every
import io.mockk.mockk
import io.mockk.slot
import io.mockk.verify
import kotlinx.coroutines.Dispatchers
import kotlinx.coroutines.ExperimentalCoroutinesApi
import kotlinx.coroutines.test.StandardTestDispatcher
import kotlinx.coroutines.test.UnconfinedTestDispatcher
import kotlinx.coroutines.test.resetMain
import kotlinx.coroutines.test.setMain
import org.junit.After
import org.junit.Assert.assertEquals
import org.junit.Assert.assertNull
import org.junit.Before
import org.junit.Test
import org.junit.runner.RunWith
import org.robolectric.Shadows
import org.robolectric.shadows.ShadowApplication

/** Tests for [MessageCenter] */
@OptIn(ExperimentalCoroutinesApi::class)
@RunWith(AndroidJUnit4::class)
public class MessageCenterTest {
    private val context = ApplicationProvider.getApplicationContext<Context>()
    private val testDispatcher = StandardTestDispatcher()
    private val unconfinedTestDispatcher = UnconfinedTestDispatcher()

    private val dataStore = PreferenceDataStore.inMemoryStore(context)
    private val shadowApplication: ShadowApplication = Shadows.shadowOf(context as Application?)
    private val privacyManager = mockk<PrivacyManager>(relaxUnitFun = true) {
        every { isEnabled(PrivacyManager.Feature.MESSAGE_CENTER) } returns true
    }
    private val pushManager = mockk<PushManager>(relaxUnitFun = true) {}
    private val inbox = mockk<Inbox>(relaxUnitFun = true) {
        coEvery { fetchMessages() } returns true
    }
<<<<<<< HEAD
    private val config = TestAirshipRuntimeConfig()
=======
    private val onShowMessageCenterListener = mockk<OnShowMessageCenterListener> {}
>>>>>>> e125ad68

    private val messageCenter: MessageCenter = MessageCenter(
        context = context,
        dataStore = dataStore,
        privacyManager = privacyManager,
        inbox = inbox,
        pushManager = pushManager,
        dispatcher = unconfinedTestDispatcher
    )

    private lateinit var pushListener: PushListener
    private lateinit var privacyManagerListener: PrivacyManager.Listener

    @Before
    public fun setup() {
        Dispatchers.setMain(testDispatcher)
        messageCenter.initialize()

        val pushListenerSlot = slot<PushListener>()
        verify { pushManager.addInternalPushListener(capture(pushListenerSlot)) }
        pushListener = pushListenerSlot.captured

        val privacyListenerSlot = slot<PrivacyManager.Listener>()
        verify { privacyManager.addListener(capture(privacyListenerSlot)) }
        privacyManagerListener = privacyListenerSlot.captured
    }

    @After
    public fun tearDown() {
        Dispatchers.resetMain()
    }

    @Test
    public fun testShowMessageCenter() {
        messageCenter.showMessageCenter()
        val intent = shadowApplication.nextStartedActivity
        assertEquals(MessageCenter.VIEW_MESSAGE_CENTER_INTENT_ACTION, intent.action)
        assertEquals(context.packageName, intent.getPackage())
    }

    @Test
    public fun testShowMessageCenterListener() {
        val listener = mockk<OnShowMessageCenterListener> {
            every { onShowMessageCenter(null) } returns true
        }

        messageCenter.setOnShowMessageCenterListener(listener)
        messageCenter.showMessageCenter()

        verify { listener.onShowMessageCenter(null) }
        assertNull(shadowApplication.nextStartedActivity)
    }

    @Test
    public fun testShowMessageCenterListenerDefaultBehavior() {
        val listener = mockk<OnShowMessageCenterListener> {
            every { onShowMessageCenter(null) } returns false
        }

        messageCenter.setOnShowMessageCenterListener(listener)
        messageCenter.showMessageCenter()

        val intent = shadowApplication.nextStartedActivity
        assertEquals(MessageCenter.VIEW_MESSAGE_CENTER_INTENT_ACTION, intent.action)
        assertEquals(context.packageName, intent.getPackage())
    }

    @Test
    public fun testShowMessage() {
        messageCenter.showMessageCenter("id")

        val intent = shadowApplication.nextStartedActivity
        assertEquals(MessageCenter.VIEW_MESSAGE_INTENT_ACTION, intent.action)
        assertEquals("message:id", intent.data.toString())
        assertEquals(context.packageName, intent.getPackage())
    }

    @Test
    public fun testShowMessageListener() {
        val listener = mockk<OnShowMessageCenterListener> {
            every { onShowMessageCenter("id") } returns true
        }

        messageCenter.setOnShowMessageCenterListener(listener)
        messageCenter.showMessageCenter("id")

        verify { listener.onShowMessageCenter("id") }
        assertNull(shadowApplication.nextStartedActivity)
    }

    @Test
    public fun testShowMessageListenerDefaultBehavior() {
        val listener = mockk<OnShowMessageCenterListener> {
            every { onShowMessageCenter("id") } returns false
        }

        messageCenter.setOnShowMessageCenterListener(listener)
        messageCenter.showMessageCenter("id")

        val intent = shadowApplication.nextStartedActivity
        assertEquals(MessageCenter.VIEW_MESSAGE_INTENT_ACTION, intent.action)
        assertEquals("message:id", intent.data.toString())
        assertEquals(context.packageName, intent.getPackage())
    }

    @Test
<<<<<<< HEAD
=======
    public fun testParseMessageId() {
        val intent = Intent(MessageCenter.VIEW_MESSAGE_INTENT_ACTION, Uri.parse("message:cool"))
        assertEquals("cool", MessageCenter.parseMessageId(intent))

        intent.setAction(MessageCenter.VIEW_MESSAGE_CENTER_INTENT_ACTION)
        assertEquals("cool", MessageCenter.parseMessageId(intent))

        intent.setAction("SOME OTHER ACTION")
        assertNull(MessageCenter.parseMessageId(intent))

        intent.setAction(MessageCenter.VIEW_MESSAGE_CENTER_INTENT_ACTION)
            .setData(Uri.parse("WHAT"))
        assertNull(MessageCenter.parseMessageId(intent))
    }

    @Test
    public fun testPushListener(): TestResult = runTest {
        val message = PushMessage(mapOf(PushMessage.EXTRA_RICH_PUSH_ID to "messageID"))
        coEvery { inbox.getMessage("messageID") } returns null

        pushListener.onPushReceived(message, true)
        advanceUntilIdle()

        coVerify { inbox.fetchMessages() }
    }



    @Test
    public fun testPrivacyManagerListenerUpdatesEnabledState() {
        // Clear setup invocations
        clearInvocations(pushManager, inbox)

        every { privacyManager.isEnabled(PrivacyManager.Feature.MESSAGE_CENTER) } returns false

        privacyManagerListener.onEnabledFeaturesChanged()

        verify(exactly = 1) {
            inbox.setEnabled(false)
        }
    }

    @Test
    public fun testUpdateEnabledStateWhenEnabled() {
        // Clear setup invocations
        clearInvocations(pushManager, inbox)

        every { privacyManager.isEnabled(PrivacyManager.Feature.MESSAGE_CENTER) } returns true

        messageCenter.updateInboxEnabledState()

        verify {
            inbox.setEnabled(true)
        }

        verify(exactly = 0) { pushManager.addInternalPushListener(any()) }
    }

    @Test
    public fun testUpdateEnabledStateWhenDisabled() {
        // Clear setup invocations
        clearInvocations(pushManager, inbox)

        every { privacyManager.isEnabled(PrivacyManager.Feature.MESSAGE_CENTER) } returns false

        messageCenter.updateInboxEnabledState()

        verify {
            inbox.setEnabled(false)
        }
    }

    @Test
>>>>>>> e125ad68
    public fun testShowMessageCenterWhenDisabled() {
        every { privacyManager.isEnabled(PrivacyManager.Feature.MESSAGE_CENTER) } returns false

        messageCenter.showMessageCenter()

        assertNull(shadowApplication.nextStartedActivity)
    }
<<<<<<< HEAD
=======

    @Test
    public fun testPerformJobWhenEnabled() {
        val (airship, jobInfo) = mockk<UAirship>() to mockk<JobInfo>()
        coEvery { inbox.performUpdate() } returns Result.success(true)
        every { privacyManager.isEnabled(PrivacyManager.Feature.MESSAGE_CENTER) } returns true

        val result = messageCenter.onPerformJob(airship, jobInfo)

        assertEquals(JobResult.SUCCESS, result)
        coVerify { inbox.performUpdate() }
    }

    @Test
    public fun testPerformJobWhenDisabled() {
        every { privacyManager.isEnabled(PrivacyManager.Feature.MESSAGE_CENTER) } returns false

        val result = messageCenter.onPerformJob(mockk<UAirship>(), mockk<JobInfo>())

        assertEquals(JobResult.SUCCESS, result)
        coVerify(exactly = 0) { inbox.performUpdate() }
    }

    @Test
    public fun testDeepLinkMessageCenter() {
        every { onShowMessageCenterListener.onShowMessageCenter(null) } returns false

        messageCenter.setOnShowMessageCenterListener(onShowMessageCenterListener)

        val deepLink = Uri.parse("uairship://message_center")
        assertTrue(messageCenter.onAirshipDeepLink(deepLink))
        verify { onShowMessageCenterListener.onShowMessageCenter(null) }
    }

    @Test
    public fun testDeepLinkMessageCenterTrailingSlash() {
        every { onShowMessageCenterListener.onShowMessageCenter(null) } returns false

        messageCenter.setOnShowMessageCenterListener(onShowMessageCenterListener)

        val deepLink = Uri.parse("uairship://message_center/")
        assertTrue(messageCenter.onAirshipDeepLink(deepLink))
        verify { onShowMessageCenterListener.onShowMessageCenter(null) }
    }

    @Test
    public fun testDeepLinkMessage() {
        every { onShowMessageCenterListener.onShowMessageCenter("cool-message") } returns false

        messageCenter.setOnShowMessageCenterListener(onShowMessageCenterListener)

        val deepLink = Uri.parse("uairship://message_center/cool-message")
        assertTrue(messageCenter.onAirshipDeepLink(deepLink))
        verify { onShowMessageCenterListener.onShowMessageCenter("cool-message") }
    }

    @Test
    public fun testDeepLinkMessageTrailingSlash() {
        every { onShowMessageCenterListener.onShowMessageCenter("cool-message") } returns false

        messageCenter.setOnShowMessageCenterListener(onShowMessageCenterListener)

        val deepLink = Uri.parse("uairship://message_center/cool-message/")
        assertTrue(messageCenter.onAirshipDeepLink(deepLink))
        verify { onShowMessageCenterListener.onShowMessageCenter("cool-message") }
    }

    @Test
    public fun testInvalidDeepLinks() {
        messageCenter.setOnShowMessageCenterListener(onShowMessageCenterListener)

        val wrongHost = Uri.parse("uairship://what/cool-message/")
        assertFalse(messageCenter.onAirshipDeepLink(wrongHost))

        val wrongArgs = Uri.parse("uairship://message_center/cool-message/what")
        assertFalse(messageCenter.onAirshipDeepLink(wrongArgs))

        verify(exactly = 0) { onShowMessageCenterListener.onShowMessageCenter(any()) }
    }
>>>>>>> e125ad68
}<|MERGE_RESOLUTION|>--- conflicted
+++ resolved
@@ -1,4 +1,3 @@
-/* Copyright Airship and Contributors */
 package com.urbanairship.messagecenter
 
 import android.app.Application
@@ -7,7 +6,6 @@
 import androidx.test.ext.junit.runners.AndroidJUnit4
 import com.urbanairship.PreferenceDataStore
 import com.urbanairship.PrivacyManager
-import com.urbanairship.TestAirshipRuntimeConfig
 import com.urbanairship.messagecenter.core.Inbox
 import com.urbanairship.messagecenter.core.MessageCenter
 import com.urbanairship.messagecenter.core.MessageCenter.OnShowMessageCenterListener
@@ -50,11 +48,6 @@
     private val inbox = mockk<Inbox>(relaxUnitFun = true) {
         coEvery { fetchMessages() } returns true
     }
-<<<<<<< HEAD
-    private val config = TestAirshipRuntimeConfig()
-=======
-    private val onShowMessageCenterListener = mockk<OnShowMessageCenterListener> {}
->>>>>>> e125ad68
 
     private val messageCenter: MessageCenter = MessageCenter(
         context = context,
@@ -96,147 +89,6 @@
     }
 
     @Test
-    public fun testShowMessageCenterListener() {
-        val listener = mockk<OnShowMessageCenterListener> {
-            every { onShowMessageCenter(null) } returns true
-        }
-
-        messageCenter.setOnShowMessageCenterListener(listener)
-        messageCenter.showMessageCenter()
-
-        verify { listener.onShowMessageCenter(null) }
-        assertNull(shadowApplication.nextStartedActivity)
-    }
-
-    @Test
-    public fun testShowMessageCenterListenerDefaultBehavior() {
-        val listener = mockk<OnShowMessageCenterListener> {
-            every { onShowMessageCenter(null) } returns false
-        }
-
-        messageCenter.setOnShowMessageCenterListener(listener)
-        messageCenter.showMessageCenter()
-
-        val intent = shadowApplication.nextStartedActivity
-        assertEquals(MessageCenter.VIEW_MESSAGE_CENTER_INTENT_ACTION, intent.action)
-        assertEquals(context.packageName, intent.getPackage())
-    }
-
-    @Test
-    public fun testShowMessage() {
-        messageCenter.showMessageCenter("id")
-
-        val intent = shadowApplication.nextStartedActivity
-        assertEquals(MessageCenter.VIEW_MESSAGE_INTENT_ACTION, intent.action)
-        assertEquals("message:id", intent.data.toString())
-        assertEquals(context.packageName, intent.getPackage())
-    }
-
-    @Test
-    public fun testShowMessageListener() {
-        val listener = mockk<OnShowMessageCenterListener> {
-            every { onShowMessageCenter("id") } returns true
-        }
-
-        messageCenter.setOnShowMessageCenterListener(listener)
-        messageCenter.showMessageCenter("id")
-
-        verify { listener.onShowMessageCenter("id") }
-        assertNull(shadowApplication.nextStartedActivity)
-    }
-
-    @Test
-    public fun testShowMessageListenerDefaultBehavior() {
-        val listener = mockk<OnShowMessageCenterListener> {
-            every { onShowMessageCenter("id") } returns false
-        }
-
-        messageCenter.setOnShowMessageCenterListener(listener)
-        messageCenter.showMessageCenter("id")
-
-        val intent = shadowApplication.nextStartedActivity
-        assertEquals(MessageCenter.VIEW_MESSAGE_INTENT_ACTION, intent.action)
-        assertEquals("message:id", intent.data.toString())
-        assertEquals(context.packageName, intent.getPackage())
-    }
-
-    @Test
-<<<<<<< HEAD
-=======
-    public fun testParseMessageId() {
-        val intent = Intent(MessageCenter.VIEW_MESSAGE_INTENT_ACTION, Uri.parse("message:cool"))
-        assertEquals("cool", MessageCenter.parseMessageId(intent))
-
-        intent.setAction(MessageCenter.VIEW_MESSAGE_CENTER_INTENT_ACTION)
-        assertEquals("cool", MessageCenter.parseMessageId(intent))
-
-        intent.setAction("SOME OTHER ACTION")
-        assertNull(MessageCenter.parseMessageId(intent))
-
-        intent.setAction(MessageCenter.VIEW_MESSAGE_CENTER_INTENT_ACTION)
-            .setData(Uri.parse("WHAT"))
-        assertNull(MessageCenter.parseMessageId(intent))
-    }
-
-    @Test
-    public fun testPushListener(): TestResult = runTest {
-        val message = PushMessage(mapOf(PushMessage.EXTRA_RICH_PUSH_ID to "messageID"))
-        coEvery { inbox.getMessage("messageID") } returns null
-
-        pushListener.onPushReceived(message, true)
-        advanceUntilIdle()
-
-        coVerify { inbox.fetchMessages() }
-    }
-
-
-
-    @Test
-    public fun testPrivacyManagerListenerUpdatesEnabledState() {
-        // Clear setup invocations
-        clearInvocations(pushManager, inbox)
-
-        every { privacyManager.isEnabled(PrivacyManager.Feature.MESSAGE_CENTER) } returns false
-
-        privacyManagerListener.onEnabledFeaturesChanged()
-
-        verify(exactly = 1) {
-            inbox.setEnabled(false)
-        }
-    }
-
-    @Test
-    public fun testUpdateEnabledStateWhenEnabled() {
-        // Clear setup invocations
-        clearInvocations(pushManager, inbox)
-
-        every { privacyManager.isEnabled(PrivacyManager.Feature.MESSAGE_CENTER) } returns true
-
-        messageCenter.updateInboxEnabledState()
-
-        verify {
-            inbox.setEnabled(true)
-        }
-
-        verify(exactly = 0) { pushManager.addInternalPushListener(any()) }
-    }
-
-    @Test
-    public fun testUpdateEnabledStateWhenDisabled() {
-        // Clear setup invocations
-        clearInvocations(pushManager, inbox)
-
-        every { privacyManager.isEnabled(PrivacyManager.Feature.MESSAGE_CENTER) } returns false
-
-        messageCenter.updateInboxEnabledState()
-
-        verify {
-            inbox.setEnabled(false)
-        }
-    }
-
-    @Test
->>>>>>> e125ad68
     public fun testShowMessageCenterWhenDisabled() {
         every { privacyManager.isEnabled(PrivacyManager.Feature.MESSAGE_CENTER) } returns false
 
@@ -244,86 +96,4 @@
 
         assertNull(shadowApplication.nextStartedActivity)
     }
-<<<<<<< HEAD
-=======
-
-    @Test
-    public fun testPerformJobWhenEnabled() {
-        val (airship, jobInfo) = mockk<UAirship>() to mockk<JobInfo>()
-        coEvery { inbox.performUpdate() } returns Result.success(true)
-        every { privacyManager.isEnabled(PrivacyManager.Feature.MESSAGE_CENTER) } returns true
-
-        val result = messageCenter.onPerformJob(airship, jobInfo)
-
-        assertEquals(JobResult.SUCCESS, result)
-        coVerify { inbox.performUpdate() }
-    }
-
-    @Test
-    public fun testPerformJobWhenDisabled() {
-        every { privacyManager.isEnabled(PrivacyManager.Feature.MESSAGE_CENTER) } returns false
-
-        val result = messageCenter.onPerformJob(mockk<UAirship>(), mockk<JobInfo>())
-
-        assertEquals(JobResult.SUCCESS, result)
-        coVerify(exactly = 0) { inbox.performUpdate() }
-    }
-
-    @Test
-    public fun testDeepLinkMessageCenter() {
-        every { onShowMessageCenterListener.onShowMessageCenter(null) } returns false
-
-        messageCenter.setOnShowMessageCenterListener(onShowMessageCenterListener)
-
-        val deepLink = Uri.parse("uairship://message_center")
-        assertTrue(messageCenter.onAirshipDeepLink(deepLink))
-        verify { onShowMessageCenterListener.onShowMessageCenter(null) }
-    }
-
-    @Test
-    public fun testDeepLinkMessageCenterTrailingSlash() {
-        every { onShowMessageCenterListener.onShowMessageCenter(null) } returns false
-
-        messageCenter.setOnShowMessageCenterListener(onShowMessageCenterListener)
-
-        val deepLink = Uri.parse("uairship://message_center/")
-        assertTrue(messageCenter.onAirshipDeepLink(deepLink))
-        verify { onShowMessageCenterListener.onShowMessageCenter(null) }
-    }
-
-    @Test
-    public fun testDeepLinkMessage() {
-        every { onShowMessageCenterListener.onShowMessageCenter("cool-message") } returns false
-
-        messageCenter.setOnShowMessageCenterListener(onShowMessageCenterListener)
-
-        val deepLink = Uri.parse("uairship://message_center/cool-message")
-        assertTrue(messageCenter.onAirshipDeepLink(deepLink))
-        verify { onShowMessageCenterListener.onShowMessageCenter("cool-message") }
-    }
-
-    @Test
-    public fun testDeepLinkMessageTrailingSlash() {
-        every { onShowMessageCenterListener.onShowMessageCenter("cool-message") } returns false
-
-        messageCenter.setOnShowMessageCenterListener(onShowMessageCenterListener)
-
-        val deepLink = Uri.parse("uairship://message_center/cool-message/")
-        assertTrue(messageCenter.onAirshipDeepLink(deepLink))
-        verify { onShowMessageCenterListener.onShowMessageCenter("cool-message") }
-    }
-
-    @Test
-    public fun testInvalidDeepLinks() {
-        messageCenter.setOnShowMessageCenterListener(onShowMessageCenterListener)
-
-        val wrongHost = Uri.parse("uairship://what/cool-message/")
-        assertFalse(messageCenter.onAirshipDeepLink(wrongHost))
-
-        val wrongArgs = Uri.parse("uairship://message_center/cool-message/what")
-        assertFalse(messageCenter.onAirshipDeepLink(wrongArgs))
-
-        verify(exactly = 0) { onShowMessageCenterListener.onShowMessageCenter(any()) }
-    }
->>>>>>> e125ad68
 }