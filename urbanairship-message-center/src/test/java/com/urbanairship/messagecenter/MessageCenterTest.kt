/* Copyright Airship and Contributors */
package com.urbanairship.messagecenter

import android.app.Application
import android.content.Context
import androidx.test.core.app.ApplicationProvider
import androidx.test.ext.junit.runners.AndroidJUnit4
import com.urbanairship.PreferenceDataStore
import com.urbanairship.PrivacyManager
import com.urbanairship.push.PushListener
import com.urbanairship.push.PushManager
import io.mockk.coEvery
import io.mockk.every
import io.mockk.mockk
import io.mockk.slot
import io.mockk.verify
import kotlinx.coroutines.Dispatchers
import kotlinx.coroutines.ExperimentalCoroutinesApi
import kotlinx.coroutines.test.StandardTestDispatcher
import kotlinx.coroutines.test.UnconfinedTestDispatcher
import kotlinx.coroutines.test.resetMain
import kotlinx.coroutines.test.setMain
import org.junit.After
import org.junit.Assert.assertEquals
import org.junit.Assert.assertNull
import org.junit.Before
import org.junit.Test
import org.junit.runner.RunWith
import org.robolectric.Shadows
import org.robolectric.shadows.ShadowApplication

/** Tests for [MessageCenter] */
@OptIn(ExperimentalCoroutinesApi::class)
@RunWith(AndroidJUnit4::class)
public class MessageCenterTest {
    private val context = ApplicationProvider.getApplicationContext<Context>()
    private val testDispatcher = StandardTestDispatcher()
    private val unconfinedTestDispatcher = UnconfinedTestDispatcher()

    private val dataStore = PreferenceDataStore.inMemoryStore(context)
    private val shadowApplication: ShadowApplication = Shadows.shadowOf(context as Application?)
    private val privacyManager = mockk<PrivacyManager>(relaxUnitFun = true) {
        every { isEnabled(PrivacyManager.Feature.MESSAGE_CENTER) } returns true
    }
    private val pushManager = mockk<PushManager>(relaxUnitFun = true) {}
    private val inbox = mockk<Inbox>(relaxUnitFun = true) {
        coEvery { fetchMessages() } returns true
    }

    private val messageCenter: MessageCenter = MessageCenter(
        context = context,
        dataStore = dataStore,
        privacyManager = privacyManager,
        inbox = inbox,
        pushManager = pushManager,
        dispatcher = unconfinedTestDispatcher
    )

    private lateinit var pushListener: PushListener
    private lateinit var privacyManagerListener: PrivacyManager.Listener

    @Before
    public fun setup() {
        Dispatchers.setMain(testDispatcher)
        messageCenter.initialize()

        val pushListenerSlot = slot<PushListener>()
        verify { pushManager.addInternalPushListener(capture(pushListenerSlot)) }
        pushListener = pushListenerSlot.captured

        val privacyListenerSlot = slot<PrivacyManager.Listener>()
        verify { privacyManager.addListener(capture(privacyListenerSlot)) }
        privacyManagerListener = privacyListenerSlot.captured
    }

    @After
    public fun tearDown() {
        Dispatchers.resetMain()
    }

    @Test
    public fun testShowMessageCenter() {
        messageCenter.showMessageCenter()
        val intent = shadowApplication.nextStartedActivity
        assertEquals(MessageCenter.VIEW_MESSAGE_CENTER_INTENT_ACTION, intent.action)
        assertEquals(context.packageName, intent.getPackage())
    }

    @Test
    public fun testShowMessageCenterWhenDisabled() {
        every { privacyManager.isEnabled(PrivacyManager.Feature.MESSAGE_CENTER) } returns false

        messageCenter.showMessageCenter()

        assertNull(shadowApplication.nextStartedActivity)
    }
<<<<<<< HEAD
=======

    @Test
    public fun testPerformJobWhenEnabled() {
        val (airship, jobInfo) = mockk<UAirship>() to mockk<JobInfo>()
        coEvery { inbox.performUpdate() } returns Result.success(true)
        every { privacyManager.isEnabled(PrivacyManager.Feature.MESSAGE_CENTER) } returns true

        val result = messageCenter.onPerformJob(airship, jobInfo)

        assertEquals(JobResult.SUCCESS, result)
        coVerify { inbox.performUpdate() }
    }

    @Test
    public fun testPerformJobWhenDisabled() {
        every { privacyManager.isEnabled(PrivacyManager.Feature.MESSAGE_CENTER) } returns false

        val result = messageCenter.onPerformJob(mockk<UAirship>(), mockk<JobInfo>())

        assertEquals(JobResult.SUCCESS, result)
        coVerify(exactly = 0) { inbox.performUpdate() }
    }

    @Test
    public fun testDeepLinkMessageCenter() {
        every { onShowMessageCenterListener.onShowMessageCenter(null) } returns false

        messageCenter.setOnShowMessageCenterListener(onShowMessageCenterListener)

        val deepLink = Uri.parse("uairship://message_center")
        assertTrue(messageCenter.onAirshipDeepLink(deepLink))
        verify { onShowMessageCenterListener.onShowMessageCenter(null) }
    }

    @Test
    public fun testDeepLinkMessageCenterTrailingSlash() {
        every { onShowMessageCenterListener.onShowMessageCenter(null) } returns false

        messageCenter.setOnShowMessageCenterListener(onShowMessageCenterListener)

        val deepLink = Uri.parse("uairship://message_center/")
        assertTrue(messageCenter.onAirshipDeepLink(deepLink))
        verify { onShowMessageCenterListener.onShowMessageCenter(null) }
    }

    @Test
    public fun testDeepLinkMessageFull() {
        every { onShowMessageCenterListener.onShowMessageCenter("cool-message") } returns false

        messageCenter.setOnShowMessageCenterListener(onShowMessageCenterListener)

        val deepLink = Uri.parse("uairship://message_center/message/cool-message")
        assertTrue(messageCenter.onAirshipDeepLink(deepLink))
        verify { onShowMessageCenterListener.onShowMessageCenter("cool-message") }
    }

    @Test
    public fun testDeepLinkMessageTrailingSlashFull() {
        every { onShowMessageCenterListener.onShowMessageCenter("cool-message") } returns false

        messageCenter.setOnShowMessageCenterListener(onShowMessageCenterListener)

        val deepLink = Uri.parse("uairship://message_center/message/cool-message/")
        assertTrue(messageCenter.onAirshipDeepLink(deepLink))
        verify { onShowMessageCenterListener.onShowMessageCenter("cool-message") }
    }

    @Test
    public fun testDeepLinkMessageShort() {
        every { onShowMessageCenterListener.onShowMessageCenter("cool-message") } returns false

        messageCenter.setOnShowMessageCenterListener(onShowMessageCenterListener)

        val deepLink = Uri.parse("uairship://message_center/cool-message")
        assertTrue(messageCenter.onAirshipDeepLink(deepLink))
        verify { onShowMessageCenterListener.onShowMessageCenter("cool-message") }
    }

    @Test
    public fun testDeepLinkMessageTrailingSlashShort() {
        every { onShowMessageCenterListener.onShowMessageCenter("cool-message") } returns false

        messageCenter.setOnShowMessageCenterListener(onShowMessageCenterListener)

        val deepLink = Uri.parse("uairship://message_center/cool-message/")
        assertTrue(messageCenter.onAirshipDeepLink(deepLink))
        verify { onShowMessageCenterListener.onShowMessageCenter("cool-message") }
    }

    @Test
    public fun testInvalidDeepLinks() {
        messageCenter.setOnShowMessageCenterListener(onShowMessageCenterListener)

        val wrongHost = Uri.parse("uairship://what/cool-message/")
        assertFalse(messageCenter.onAirshipDeepLink(wrongHost))

        val wrongArgs = Uri.parse("uairship://message_center/cool-message/what")
        assertFalse(messageCenter.onAirshipDeepLink(wrongArgs))

        verify(exactly = 0) { onShowMessageCenterListener.onShowMessageCenter(any()) }
    }
>>>>>>> 7dd749cf
}<|MERGE_RESOLUTION|>--- conflicted
+++ resolved
@@ -3,13 +3,18 @@
 
 import android.app.Application
 import android.content.Context
+import android.net.Uri
 import androidx.test.core.app.ApplicationProvider
 import androidx.test.ext.junit.runners.AndroidJUnit4
+import com.urbanairship.Airship
+import com.urbanairship.job.JobInfo
 import com.urbanairship.PreferenceDataStore
 import com.urbanairship.PrivacyManager
+import com.urbanairship.job.JobResult
 import com.urbanairship.push.PushListener
 import com.urbanairship.push.PushManager
 import io.mockk.coEvery
+import io.mockk.coVerify
 import io.mockk.every
 import io.mockk.mockk
 import io.mockk.slot
@@ -22,6 +27,8 @@
 import kotlinx.coroutines.test.setMain
 import org.junit.After
 import org.junit.Assert.assertEquals
+import org.junit.Assert.assertTrue
+import org.junit.Assert.assertFalse
 import org.junit.Assert.assertNull
 import org.junit.Before
 import org.junit.Test
@@ -46,6 +53,8 @@
     private val inbox = mockk<Inbox>(relaxUnitFun = true) {
         coEvery { fetchMessages() } returns true
     }
+
+    val onShowMessageCenterListener = mockk<MessageCenter.OnShowMessageCenterListener>()
 
     private val messageCenter: MessageCenter = MessageCenter(
         context = context,
@@ -93,30 +102,6 @@
         messageCenter.showMessageCenter()
 
         assertNull(shadowApplication.nextStartedActivity)
-    }
-<<<<<<< HEAD
-=======
-
-    @Test
-    public fun testPerformJobWhenEnabled() {
-        val (airship, jobInfo) = mockk<UAirship>() to mockk<JobInfo>()
-        coEvery { inbox.performUpdate() } returns Result.success(true)
-        every { privacyManager.isEnabled(PrivacyManager.Feature.MESSAGE_CENTER) } returns true
-
-        val result = messageCenter.onPerformJob(airship, jobInfo)
-
-        assertEquals(JobResult.SUCCESS, result)
-        coVerify { inbox.performUpdate() }
-    }
-
-    @Test
-    public fun testPerformJobWhenDisabled() {
-        every { privacyManager.isEnabled(PrivacyManager.Feature.MESSAGE_CENTER) } returns false
-
-        val result = messageCenter.onPerformJob(mockk<UAirship>(), mockk<JobInfo>())
-
-        assertEquals(JobResult.SUCCESS, result)
-        coVerify(exactly = 0) { inbox.performUpdate() }
     }
 
     @Test
@@ -197,5 +182,4 @@
 
         verify(exactly = 0) { onShowMessageCenterListener.onShowMessageCenter(any()) }
     }
->>>>>>> 7dd749cf
 }