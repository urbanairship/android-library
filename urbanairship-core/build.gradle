--- conflicted
+++ resolved
@@ -1,11 +1,7 @@
 plugins {
     id 'airship-module'
-<<<<<<< HEAD
-    id 'maven-publish'
-=======
     id 'kotlin-android'
     id 'kotlin-allopen'
->>>>>>> 4b4210ff
 }
 
 description = "Airship Android Core SDK"
@@ -60,30 +56,6 @@
     testImplementation(libs.mockito.kotlin)
 
     // Instrumentation Test
-<<<<<<< HEAD
-    androidTestImplementation "androidx.test:core:$rootProject.androidxTestCoreVersion"
-    androidTestImplementation "androidx.test:runner:$rootProject.androidxTestRunnerVersion"
-    androidTestImplementation "androidx.test:rules:$rootProject.androidxTestRulesVersion"
-    androidTestImplementation "androidx.test.ext:junit:$rootProject.androidxTestJunitVersion"
-    androidTestImplementation "androidx.room:room-testing:$rootProject.androidxRoomVersion"
-}
-
-
-
-afterEvaluate {
-    publishing {
-        publications {
-            // Creates a Maven publication called "release".
-            release(MavenPublication) {
-                from components.release
-                groupId = project.group.toString()
-                artifactId = project.name
-                version = project.version.toString()
-            }
-        }
-    }
-}
-=======
     androidTestImplementation(libs.androidx.test.core)
     androidTestImplementation(libs.androidx.test.runner)
     androidTestImplementation(libs.androidx.test.rules)
@@ -99,4 +71,3 @@
 allOpen {
     annotation "com.urbanairship.annotation.OpenForTesting"
 }
->>>>>>> 4b4210ff
