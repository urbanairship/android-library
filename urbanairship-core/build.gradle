plugins {
    id 'airship-module'
    id 'com.android.library'
    id 'maven-publish'
}

repositories {
    gradlePluginPortal()
    google()
    mavenCentral()
    maven { url "https://jitpack.io" }
}

description = "Airship Android Core SDK"

android {
    defaultConfig {
        testInstrumentationRunner = "androidx.test.runner.AndroidJUnitRunner"
    }
    sourceSets {
        androidTest.assets.srcDirs += files("$projectDir/schemas".toString())
    }
    namespace 'com.urbanairship'
}

dependencies {
    // Required
    api "androidx.core:core:$rootProject.androidxCoreVersion"
    api "androidx.fragment:fragment:$rootProject.androidxFragmentVersion"
    api "androidx.annotation:annotation:$rootProject.androidxAnnotationVersion"
    implementation "androidx.room:room-runtime:$rootProject.androidxRoomVersion"
    annotationProcessor "androidx.room:room-compiler:$rootProject.androidxRoomVersion"

    api "androidx.appcompat:appcompat:$rootProject.androidxAppCompatVersion"
    compileOnly "com.google.android.gms:play-services-base:$rootProject.playServicesBaseVersion"

    implementation "androidx.work:work-runtime:$rootProject.androidXWork"
    implementation "androidx.concurrent:concurrent-futures:$rootProject.androidXConcurrentFutures"

    implementation "androidx.startup:startup-runtime:$rootProject.androidXStartup"

    implementation "androidx.webkit:webkit:$rootProject.androidxWebKitVersion"


    // Unit Tests
    testImplementation project(':urbanairship-test')
    testImplementation "junit:junit:$rootProject.junitVersion"
    testImplementation "androidx.test:core:$rootProject.androidxTestCoreVersion"
    testImplementation "org.mockito:mockito-core:$rootProject.mockitoVersion"
    testImplementation "org.robolectric:robolectric:$rootProject.robolectricVersion"
    testImplementation "androidx.test.ext:junit:$rootProject.androidxTestJunitVersion"

    // Instrumentation Test
    androidTestImplementation "androidx.test:core:$rootProject.androidxTestCoreVersion"
    androidTestImplementation "androidx.test:runner:$rootProject.androidxTestRunnerVersion"
    androidTestImplementation "androidx.test:rules:$rootProject.androidxTestRulesVersion"
    androidTestImplementation "androidx.test.ext:junit:$rootProject.androidxTestJunitVersion"
    androidTestImplementation "androidx.room:room-testing:$rootProject.androidxRoomVersion"
}

<<<<<<< HEAD
afterEvaluate {
    publishing {
        publications {
            release(MavenPublication) {
                from components.release
=======


afterEvaluate {
    publishing {
        publications {
            // Creates a Maven publication called "release".
            release(MavenPublication) {

                groupId = 'com.urbanairship.android'
                artifactId = project.name
                version = project.version.toString()



                pom {
                    name.set(project.name)
                    description.set(project.description)
                    url.set("https://github.com/urbanairship/android-library")

                    developers {
                        developer { name.set("Airship") }
                    }

                    licenses {
                        license {
                            name.set("The Apache Software License, Version 2.0")
                            url.set("http://www.apache.org/licenses/LICENSE-2.0.txt")
                            distribution.set("repo")
                        }
                    }

                    scm {
                        connection.set("https://github.com/urbanairship/android-library.git")
                        url.set("https://github.com/urbanairship/android-library")
                    }
                }
>>>>>>> 85a3885d
            }
        }
    }
}<|MERGE_RESOLUTION|>--- conflicted
+++ resolved
@@ -1,14 +1,5 @@
 plugins {
     id 'airship-module'
-    id 'com.android.library'
-    id 'maven-publish'
-}
-
-repositories {
-    gradlePluginPortal()
-    google()
-    mavenCentral()
-    maven { url "https://jitpack.io" }
 }
 
 description = "Airship Android Core SDK"
@@ -58,13 +49,6 @@
     androidTestImplementation "androidx.room:room-testing:$rootProject.androidxRoomVersion"
 }
 
-<<<<<<< HEAD
-afterEvaluate {
-    publishing {
-        publications {
-            release(MavenPublication) {
-                from components.release
-=======
 
 
 afterEvaluate {
@@ -101,7 +85,6 @@
                         url.set("https://github.com/urbanairship/android-library")
                     }
                 }
->>>>>>> 85a3885d
             }
         }
     }
