/* Copyright 2018 Urban Airship and Contributors */

package com.urbanairship.automation;

import android.content.Context;
import android.support.annotation.NonNull;
import android.support.annotation.RestrictTo;

import com.urbanairship.ActivityMonitor;
import com.urbanairship.AirshipComponent;
import com.urbanairship.AirshipConfigOptions;
import com.urbanairship.AlarmOperationScheduler;
import com.urbanairship.Logger;
import com.urbanairship.PendingResult;
import com.urbanairship.PreferenceDataStore;
import com.urbanairship.UAirship;
import com.urbanairship.analytics.Analytics;

import java.util.Collection;
import java.util.Collections;
import java.util.List;
import java.util.Set;
import java.util.concurrent.Future;

/**
 * This class is the primary interface to the Urban Airship On Device Automation API. If accessed outside
 * of the main process, the class methods will no-op.
 */
public class Automation extends AirshipComponent {

    /**
     * The Action Automation data store.
     */
    private static final String DATABASE_NAME = "ua_automation.db";

    private final AutomationEngine<ActionSchedule> automationEngine;

    /**
     * Automation schedules limit.
     */
    public static final long SCHEDULES_LIMIT = 100;

    /**
     * Default constructor.
     *
     * @param context The application context.
     * @param configOptions The airship config options.
     * @param analytics The analytics instance.
     * @hide
     */
    @RestrictTo(RestrictTo.Scope.LIBRARY_GROUP)
    public Automation(@NonNull Context context, @NonNull PreferenceDataStore preferenceDataStore,
                      @NonNull AirshipConfigOptions configOptions, @NonNull Analytics analytics,
                      @NonNull ActivityMonitor activityMonitor) {
        super(preferenceDataStore);

        this.automationEngine = new AutomationEngine.Builder<ActionSchedule>()
                .setScheduleLimit(SCHEDULES_LIMIT)
                .setActivityMonitor(activityMonitor)
                .setAnalytics(analytics)
                .setDriver(new ActionAutomationDriver())
                .setDataManager(new AutomationDataManager(context, configOptions.getAppKey(), DATABASE_NAME))
                .setOperationScheduler(AlarmOperationScheduler.shared(context))
                .build();
    }

    @Override
    protected void init() {
        super.init();

        if (!UAirship.isMainProcess()) {
            return;
        }

        automationEngine.start();
    }

    /**
     * {@inheritDoc}
     *
     * @hide
     */
    @Override
    @RestrictTo(RestrictTo.Scope.LIBRARY_GROUP)
    public void onComponentEnableChange(boolean isEnabled) {
        if (!UAirship.isMainProcess()) {
            return;
        }

        automationEngine.setPaused(!isEnabled);
    }

    @Override
    protected void tearDown() {
        if (!UAirship.isMainProcess()) {
            return;
        }

        automationEngine.stop();
    }

    /**
     * Schedules a single action schedule.
     *
     * @param scheduleInfo The {@link ActionScheduleInfo} instance.
     * @return A pending result.
     */
    @NonNull
    public PendingResult<ActionSchedule> schedule(@NonNull final ActionScheduleInfo scheduleInfo) {
        if (!UAirship.isMainProcess()) {
            Logger.error("Automation - Cannot access the Automation API outside of the main process");
            return new PendingResult<>();
        }

        return automationEngine.schedule(scheduleInfo);
    }

    /**
     * Schedules a list of action schedules.
     *
     * @param scheduleInfos A list of {@link ActionScheduleInfo}.
     * @return A pending result.
     */
    @NonNull
    public PendingResult<List<ActionSchedule>> schedule(@NonNull final List<ActionScheduleInfo> scheduleInfos) {
        if (!UAirship.isMainProcess()) {
            Logger.error("Automation - Cannot access the Automation API outside of the main process");
            return new PendingResult<>();
        }

        return automationEngine.schedule(scheduleInfos);
    }


    /**
     * Cancels a schedule for a given schedule ID.
     *
     * @param id The schedule ID.
     * @return A pending result.
     */
    @NonNull
    public Future<Void> cancel(@NonNull final String id) {
        return cancel(Collections.singletonList(id));
    }


    /**
     * Cancels schedules for a given list of schedule IDs.
     *
     * @param ids The list of schedule IDs.
     * @return A pending result.
     */
    @NonNull
    public Future<Void> cancel(@NonNull final Collection<String> ids) {
        if (!UAirship.isMainProcess()) {
            Logger.error("Automation - Cannot access the Automation API outside of the main process");
            return new PendingResult<>();
        }

        return automationEngine.cancel(ids);
    }


    /**
     * Cancels a group of schedules.
     *
     * @param group The schedule group.
     * @return A pending result.
     */
    @NonNull
    public PendingResult<Boolean> cancelGroup(@NonNull final String group) {
        if (!UAirship.isMainProcess()) {
            Logger.error("Automation - Cannot access the Automation API outside of the main process");
            PendingResult<Boolean> pendingResult = new PendingResult<>();
            pendingResult.setResult(false);
            return pendingResult;
        }

        return automationEngine.cancelGroup(group);
    }

    /**
     * Cancels all schedules.
     *
     * @return A pending result.
     */
    @NonNull
    public Future<Void> cancelAll() {
        if (!UAirship.isMainProcess()) {
            Logger.error("Automation - Cannot access the Automation API outside of the main process");
            return new PendingResult<>();
        }

        return automationEngine.cancelAll();
    }


    /**
     * Gets a schedule for the given schedule ID.
     *
     * @param scheduleId The schedule ID.
     * @return A pending result.
     */
    @NonNull
    public PendingResult<ActionSchedule> getSchedule(@NonNull final String scheduleId) {
        if (!UAirship.isMainProcess()) {
<<<<<<< HEAD
            Logger.warn("Automation - Cannot access the Automation API outside of the main process");
            PendingResult<ActionSchedule> pendingResult = new PendingResult<>();
            pendingResult.setResult(null);
            return pendingResult;
=======
            Logger.error("Automation - Cannot access the Automation API outside of the main process");
            return null;
>>>>>>> bf62770b
        }

        return automationEngine.getSchedule(scheduleId);
    }


    /**
     * Gets a list of schedules with the given IDs.
     *
     * @param scheduleIds The requested schedule IDs.
     * @return A pending result.
     */
    @NonNull
    public PendingResult<Collection<ActionSchedule>> getSchedules(@NonNull final Set<String> scheduleIds) {
        if (!UAirship.isMainProcess()) {
<<<<<<< HEAD
            Logger.warn("Automation - Cannot access the Automation API outside of the main process");
            PendingResult<Collection<ActionSchedule>> pendingResult = new PendingResult<>();
            pendingResult.setResult(null);
            return pendingResult;
=======
            Logger.error("Automation - Cannot access the Automation API outside of the main process");
            return null;
>>>>>>> bf62770b
        }

        return automationEngine.getSchedules(scheduleIds);
    }

    /**
     * Gets all the schedules.
     *
     * @return A pending result.
     */
    @NonNull
    public PendingResult<Collection<ActionSchedule>> getSchedules() {
        if (!UAirship.isMainProcess()) {
<<<<<<< HEAD
            Logger.warn("Automation - Cannot access the Automation API outside of the main process");
            PendingResult<Collection<ActionSchedule>> pendingResult = new PendingResult<>();
            pendingResult.setResult(null);
            return pendingResult;
=======
            Logger.error("Automation - Cannot access the Automation API outside of the main process");
            return null;
>>>>>>> bf62770b
        }

        return automationEngine.getSchedules();
    }

    /**
     * Gets all schedules for a given group.
     *
     * @param group The group.
     * @return A pending result.
     */
    @NonNull
    public PendingResult<Collection<ActionSchedule>> getSchedules(@NonNull final String group) {
        if (!UAirship.isMainProcess()) {
<<<<<<< HEAD
            Logger.warn("Automation - Cannot access the Automation API outside of the main process");
            PendingResult<Collection<ActionSchedule>> pendingResult = new PendingResult<>();
            pendingResult.setResult(null);
            return pendingResult;
=======
            Logger.error("Automation - Cannot access the Automation API outside of the main process");
            return null;
>>>>>>> bf62770b
        }

        return automationEngine.getSchedules(group);
    }

    /**
     * Edits an in-app message schedule.
     *
     * @param scheduleId The schedule ID.
     * @param edits The edits.
     * @return A pending result with the updated schedule. The schedule will be null if it does not exist.
     */
    @NonNull
    PendingResult<ActionSchedule> editSchedule(@NonNull String scheduleId, @NonNull ActionScheduleEdits edits) {
        if (!UAirship.isMainProcess()) {
<<<<<<< HEAD
            Logger.warn("Automation - Cannot access the Automation API outside of the main process");
            PendingResult<ActionSchedule> pendingResult = new PendingResult<>();
            pendingResult.setResult(null);
            return pendingResult;
=======
            Logger.error("Automation - Cannot access the Automation API outside of the main process");
            return null;
>>>>>>> bf62770b
        }

        return automationEngine.editSchedule(scheduleId, edits);
    }
}<|MERGE_RESOLUTION|>--- conflicted
+++ resolved
@@ -204,15 +204,10 @@
     @NonNull
     public PendingResult<ActionSchedule> getSchedule(@NonNull final String scheduleId) {
         if (!UAirship.isMainProcess()) {
-<<<<<<< HEAD
-            Logger.warn("Automation - Cannot access the Automation API outside of the main process");
+            Logger.error("Automation - Cannot access the Automation API outside of the main process");
             PendingResult<ActionSchedule> pendingResult = new PendingResult<>();
             pendingResult.setResult(null);
             return pendingResult;
-=======
-            Logger.error("Automation - Cannot access the Automation API outside of the main process");
-            return null;
->>>>>>> bf62770b
         }
 
         return automationEngine.getSchedule(scheduleId);
@@ -228,15 +223,10 @@
     @NonNull
     public PendingResult<Collection<ActionSchedule>> getSchedules(@NonNull final Set<String> scheduleIds) {
         if (!UAirship.isMainProcess()) {
-<<<<<<< HEAD
-            Logger.warn("Automation - Cannot access the Automation API outside of the main process");
+            Logger.error("Automation - Cannot access the Automation API outside of the main process");
             PendingResult<Collection<ActionSchedule>> pendingResult = new PendingResult<>();
             pendingResult.setResult(null);
             return pendingResult;
-=======
-            Logger.error("Automation - Cannot access the Automation API outside of the main process");
-            return null;
->>>>>>> bf62770b
         }
 
         return automationEngine.getSchedules(scheduleIds);
@@ -250,15 +240,10 @@
     @NonNull
     public PendingResult<Collection<ActionSchedule>> getSchedules() {
         if (!UAirship.isMainProcess()) {
-<<<<<<< HEAD
-            Logger.warn("Automation - Cannot access the Automation API outside of the main process");
+            Logger.error("Automation - Cannot access the Automation API outside of the main process");
             PendingResult<Collection<ActionSchedule>> pendingResult = new PendingResult<>();
             pendingResult.setResult(null);
             return pendingResult;
-=======
-            Logger.error("Automation - Cannot access the Automation API outside of the main process");
-            return null;
->>>>>>> bf62770b
         }
 
         return automationEngine.getSchedules();
@@ -273,15 +258,10 @@
     @NonNull
     public PendingResult<Collection<ActionSchedule>> getSchedules(@NonNull final String group) {
         if (!UAirship.isMainProcess()) {
-<<<<<<< HEAD
-            Logger.warn("Automation - Cannot access the Automation API outside of the main process");
+            Logger.error("Automation - Cannot access the Automation API outside of the main process");
             PendingResult<Collection<ActionSchedule>> pendingResult = new PendingResult<>();
             pendingResult.setResult(null);
             return pendingResult;
-=======
-            Logger.error("Automation - Cannot access the Automation API outside of the main process");
-            return null;
->>>>>>> bf62770b
         }
 
         return automationEngine.getSchedules(group);
@@ -297,15 +277,10 @@
     @NonNull
     PendingResult<ActionSchedule> editSchedule(@NonNull String scheduleId, @NonNull ActionScheduleEdits edits) {
         if (!UAirship.isMainProcess()) {
-<<<<<<< HEAD
-            Logger.warn("Automation - Cannot access the Automation API outside of the main process");
+            Logger.error("Automation - Cannot access the Automation API outside of the main process");
             PendingResult<ActionSchedule> pendingResult = new PendingResult<>();
             pendingResult.setResult(null);
             return pendingResult;
-=======
-            Logger.error("Automation - Cannot access the Automation API outside of the main process");
-            return null;
->>>>>>> bf62770b
         }
 
         return automationEngine.editSchedule(scheduleId, edits);
