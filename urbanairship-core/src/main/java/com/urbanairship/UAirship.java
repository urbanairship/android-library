/* Copyright Airship and Contributors */

package com.urbanairship;

import android.annotation.SuppressLint;
import android.app.Application;
import android.content.Context;
import android.content.Intent;
import android.content.pm.ApplicationInfo;
import android.content.pm.PackageInfo;
import android.content.pm.PackageManager;
import android.net.Uri;
import android.os.Build;
import android.os.Looper;
import android.os.SystemClock;
import android.provider.Settings;

import com.urbanairship.actions.ActionRegistry;
import com.urbanairship.actions.DeepLinkListener;
import com.urbanairship.analytics.Analytics;
import com.urbanairship.app.GlobalActivityMonitor;
import com.urbanairship.audience.AudienceOverridesProvider;
import com.urbanairship.base.Supplier;
import com.urbanairship.channel.AirshipChannel;
import com.urbanairship.config.AirshipRuntimeConfig;
import com.urbanairship.config.RemoteAirshipUrlConfigProvider;
import com.urbanairship.contacts.Contact;
import com.urbanairship.experiment.ExperimentManager;
import com.urbanairship.http.DefaultRequestSession;
import com.urbanairship.images.DefaultImageLoader;
import com.urbanairship.images.ImageLoader;
import com.urbanairship.locale.LocaleManager;
import com.urbanairship.modules.Module;
import com.urbanairship.modules.Modules;
import com.urbanairship.modules.accengage.AccengageModule;
import com.urbanairship.modules.accengage.AccengageNotificationHandler;
import com.urbanairship.modules.location.AirshipLocationClient;
import com.urbanairship.modules.location.LocationModule;
import com.urbanairship.permission.PermissionsManager;
import com.urbanairship.push.PushManager;
import com.urbanairship.remoteconfig.RemoteConfigManager;
import com.urbanairship.remotedata.RemoteData;
import com.urbanairship.util.AppStoreUtils;
import com.urbanairship.util.ProcessUtils;

import java.lang.annotation.Retention;
import java.lang.annotation.RetentionPolicy;
import java.util.ArrayList;
import java.util.HashMap;
import java.util.List;
import java.util.Locale;
import java.util.Map;

import androidx.annotation.IntDef;
import androidx.annotation.MainThread;
import androidx.annotation.NonNull;
import androidx.annotation.Nullable;
import androidx.annotation.RestrictTo;
import androidx.core.content.pm.PackageInfoCompat;

/**
 * UAirship manages the shared state for all Airship
 * services. UAirship.takeOff() should be called to initialize
 * the class during <code>Application.onCreate()</code> or
 * by using {@link Autopilot}.
 */
public class UAirship {

    /**
     * Broadcast that is sent when UAirship is finished taking off.
     */
    @NonNull
    public static final String ACTION_AIRSHIP_READY = "com.urbanairship.AIRSHIP_READY";

    @NonNull
    public static final String EXTRA_CHANNEL_ID_KEY = "channel_id";

    @NonNull
    public static final String EXTRA_PAYLOAD_VERSION_KEY = "payload_version";

    @NonNull
    public static final String EXTRA_APP_KEY_KEY = "app_key";

    @NonNull
    public static final String EXTRA_AIRSHIP_DEEP_LINK_SCHEME = "uairship";

    @NonNull
    private static final String APP_SETTINGS_DEEP_LINK_HOST = "app_settings";

    @NonNull
    private static final String APP_STORE_DEEP_LINK_HOST = "app_store";

    @IntDef({ AMAZON_PLATFORM, ANDROID_PLATFORM, UNKNOWN_PLATFORM })
    @Retention(RetentionPolicy.SOURCE)
    public @interface Platform {
    }

    /**
     * Amazon platform type. Only ADM transport will be allowed.
     */
    public static final int AMAZON_PLATFORM = 1;

    /**
     * Android platform type. Only FCM/HMS transport will be allowed.
     */
    public static final int ANDROID_PLATFORM = 2;

    /**
     * Unknown platform. Returns if all features have been disabled in {@link PrivacyManager}.
     */
    public static final int UNKNOWN_PLATFORM = -1;

    private final static Object airshipLock = new Object();
    volatile static boolean isFlying = false;
    volatile static boolean isTakingOff = false;
    volatile static boolean isMainProcess = false;

    static Application application;
    static UAirship sharedAirship;

    /**
     * Flag to enable printing take off's stacktrace. Useful when debugging exceptions related
     * to take off not being called first.
     */
    public static boolean LOG_TAKE_OFF_STACKTRACE = false;

    private static final List<CancelableOperation> pendingAirshipRequests = new ArrayList<>();

    private static boolean queuePendingAirshipRequests = true;

    private DeepLinkListener deepLinkListener;
    private final Map<Class, AirshipComponent> componentClassMap = new HashMap<>();

    List<AirshipComponent> components = new ArrayList<>();
    ActionRegistry actionRegistry;
    AirshipConfigOptions airshipConfigOptions;
    Analytics analytics;
    @SuppressWarnings("deprecation")
    ApplicationMetrics applicationMetrics;
    PreferenceDataStore preferenceDataStore;
    PushManager pushManager;
    AirshipChannel channel;
    AirshipLocationClient locationClient;
    UrlAllowList urlAllowList;
    RemoteData remoteData;
    RemoteConfigManager remoteConfigManager;
    ChannelCapture channelCapture;
    ImageLoader imageLoader;
    AccengageNotificationHandler accengageNotificationHandler;
    AirshipRuntimeConfig runtimeConfig;
    LocaleManager localeManager;
    PrivacyManager privacyManager;
    Contact contact;
    PermissionsManager permissionsManager;
    ExperimentManager experimentManager;

    /**
     * Constructs an instance of UAirship.
     *
     * @param airshipConfigOptions The airship config options.
     * @hide
     */
    UAirship(@NonNull AirshipConfigOptions airshipConfigOptions) {
        this.airshipConfigOptions = airshipConfigOptions;
    }

    /**
     * Returns the shared UAirship singleton instance. This method will block
     * until airship is ready.
     *
     * @return The UAirship singleton.
     * @throws IllegalStateException if takeoff is not called prior to this method.
     */
    @NonNull
    public static UAirship shared() {
        synchronized (airshipLock) {
            if (!isTakingOff && !isFlying) {
                throw new IllegalStateException("Take off must be called before shared()");
            }

            //noinspection ConstantConditions
            return waitForTakeOff(0);
        }
    }

    /**
     * Requests the airship instance asynchronously.
     * <p>
     * This method calls through to {@link #shared(android.os.Looper, com.urbanairship.UAirship.OnReadyCallback)}
     * with a null looper.
     *
     * @param callback An optional callback
     * @return A cancelable object that can be used to cancel the callback.
     */
    @NonNull
    public static Cancelable shared(@NonNull OnReadyCallback callback) {
        return shared(null, callback);
    }

    /**
     * Waits for UAirship to takeOff and be ready.
     *
     * @param millis Time to wait for UAirship to be ready in milliseconds or {@code 0} to wait
     * forever.
     * @return The ready UAirship instance, or {@code null} if UAirship
     * is not ready by the specified wait time.
     * @hide
     */
    @Nullable
    public static UAirship waitForTakeOff(long millis) {
        synchronized (airshipLock) {
            if (isFlying) {
                return sharedAirship;
            }

              /*
                 From https://developer.android.com/reference/java/lang/Object.html#wait(long)

                 A thread can also wake up without being notified, interrupted, or timing out, a
                 so-called spurious wakeup. While this will rarely occur in practice, applications must
                 guard against it by testing for the condition that should have caused the thread to be
                 awakened, and continuing to wait if the condition is not satisfied.
             */

            try {
                if (millis > 0) {
                    long remainingTime = millis;
                    long startTime = SystemClock.elapsedRealtime();
                    while (!isFlying && remainingTime > 0) {
                        airshipLock.wait(remainingTime);
                        long elapsedTime = SystemClock.elapsedRealtime() - startTime;
                        remainingTime = millis - elapsedTime;
                    }
                } else {
                    while (!isFlying) {
                        airshipLock.wait();
                    }
                }

                if (isFlying) {
                    return sharedAirship;
                }
            } catch (InterruptedException ignored) {
                // Restore the interrupted status
                Thread.currentThread().interrupt();
            }

            return null;
        }
    }

    /**
     * Requests the airship instance asynchronously.
     * <p>
     * If airship is ready, the callback will not be called immediately, the callback is still
     * dispatched to the specified looper. The blocking shared may unblock before any of the
     * asynchronous callbacks are executed.
     *
     * @param looper A Looper object whose message queue will be used for the callback,
     * or null to make callbacks on the calling thread or main thread if the current thread
     * does not have a looper associated with it.
     * @param callback An optional callback
     * @return A cancelable object that can be used to cancel the callback.
     */
    @NonNull
    public static Cancelable shared(@Nullable Looper looper, @NonNull final OnReadyCallback callback) {
        CancelableOperation cancelableOperation = new CancelableOperation(looper) {
            @Override
            public void onRun() {
                //noinspection ConstantConditions
                if (callback != null) {
                    callback.onAirshipReady(shared());
                }
            }
        };

        synchronized (pendingAirshipRequests) {
            if (queuePendingAirshipRequests) {
                pendingAirshipRequests.add(cancelableOperation);
            } else {
                cancelableOperation.run();
            }
        }

        return cancelableOperation;
    }

    /**
     * Take off with config loaded from the {@code airshipconfig.properties} file in the
     * assets directory. See {@link com.urbanairship.AirshipConfigOptions.Builder#applyDefaultProperties(Context)}.
     *
     * @param application The application (required)
     */
    @MainThread
    public static void takeOff(@NonNull Application application) {
        takeOff(application, null, null);
    }

    /**
     * Take off with a callback to perform airship configuration after
     * takeoff. The ready callback will be executed before the UAirship instance is returned by any
     * of the shared methods. The config will be loaded from {@code airshipconfig.properties} file in the
     * assets directory. See {@link com.urbanairship.AirshipConfigOptions.Builder#applyDefaultProperties(Context)}.
     *
     * @param application The application (required)
     * @param readyCallback Optional ready callback. The callback will be triggered on a background thread
     * that performs {@code takeOff}. If the callback takes longer than ~5 seconds it could cause ANRs within
     * the application.
     */
    @MainThread
    public static void takeOff(@NonNull Application application, @Nullable OnReadyCallback readyCallback) {
        takeOff(application, null, readyCallback);
    }

    /**
     * Take off with defined AirshipConfigOptions.
     *
     * @param application The application (required)
     * @param options The launch options. If not null, the options passed in here
     * will override the options loaded from the <code>.properties</code> file. This parameter
     * is useful for specifying options at runtime.
     */
    @MainThread
    public static void takeOff(@NonNull Application application, @Nullable AirshipConfigOptions options) {
        takeOff(application, options, null);
    }

    /**
     * Take off with a callback to perform airship configuration after takeoff. The
     * ready callback will be executed before the UAirship instance is returned by any of the shared
     * methods.
     *
     * @param application The application (required)
     * @param options The launch options. If not null, the options passed in here
     * will override the options loaded from the <code>.properties</code> file. This parameter
     * is useful for specifying options at runtime.
     * @param readyCallback Optional ready callback. The callback will be triggered on a background thread
     * that performs {@code takeOff}. If the callback takes longer than ~5 seconds it could cause ANRs within
     * the application.
     */
    @MainThread
    public static void takeOff(@NonNull final Application application, @Nullable final AirshipConfigOptions options, @Nullable final OnReadyCallback readyCallback) {
        // noinspection ConstantConditions
        if (application == null) {
            throw new IllegalArgumentException("Application argument must not be null");
        }

        if (Looper.myLooper() == null || Looper.getMainLooper() != Looper.myLooper()) {
            UALog.e("takeOff() must be called on the main thread!");
        }

        isMainProcess = ProcessUtils.isMainProcess(application);
        AirshipAppBootstrap.init(application);

        if (LOG_TAKE_OFF_STACKTRACE) {
            StringBuilder sb = new StringBuilder();
            for (StackTraceElement element : new Exception().getStackTrace()) {
                sb.append("\n\tat ");
                sb.append(element.toString());
            }

            UALog.d("Takeoff stack trace: %s", sb.toString());
        }

        synchronized (airshipLock) {
            // airships only take off once!!
            if (isFlying || isTakingOff) {
                UALog.e("You can only call takeOff() once.");
                return;
            }

            UALog.i("Airship taking off!");

            isTakingOff = true;

            UAirship.application = application;

            AirshipExecutors.threadPoolExecutor().execute(new Runnable() {
                @Override
                public void run() {
                    executeTakeOff(application, options, readyCallback);
                }
            });
        }
    }

    /**
     * Actually performs takeOff. This is called from takeOff on a background thread.
     *
     * @param application The application (required)
     * @param options The launch options. If not null, the options passed in here will override the
     * options loaded from the <code>.properties</code> file. This parameter is useful for specifying options at runtime.
     * @param readyCallback Optional ready callback.
     */
    private static void executeTakeOff(@NonNull Application application, @Nullable AirshipConfigOptions options, @Nullable OnReadyCallback readyCallback) {
        if (options == null) {
            options = new AirshipConfigOptions.Builder()
                    .applyDefaultProperties(application.getApplicationContext())
                    .build();
        }

        options.validate();

        UALog.setLogLevel(options.logLevel);
        UALog.setTag(UAirship.getAppName() + " - " + UALog.DEFAULT_TAG);

        UALog.i("Airship taking off!");
        UALog.i("Airship log level: %s", options.logLevel);
        UALog.i("UA Version: %s / App key = %s Production = %s", getVersion(), options.appKey, options.inProduction);
        UALog.v(BuildConfig.SDK_VERSION);

        sharedAirship = new UAirship(options);

        synchronized (airshipLock) {
            // IMPORTANT! Make sure we set isFlying before calling the readyCallback callback or
            // initializing any of the modules to prevent shared from deadlocking or adding
            // another pendingAirshipRequests.
            isFlying = true;
            isTakingOff = false;

            // Initialize the modules
            sharedAirship.init();

            UALog.i("Airship ready!");

            // Ready callback for setup
            if (readyCallback != null) {
                readyCallback.onAirshipReady(sharedAirship);
            }

            // Notify each component that airship is ready
            for (AirshipComponent component : sharedAirship.getComponents()) {
                component.onAirshipReady(sharedAirship);
            }

            // Fire any pendingAirshipRequests
            synchronized (pendingAirshipRequests) {
                queuePendingAirshipRequests = false;
                for (Runnable pendingRequest : pendingAirshipRequests) {
                    pendingRequest.run();
                }
                pendingAirshipRequests.clear();
            }

            // Send AirshipReady intent for other plugins that depend on Airship
            Intent readyIntent = new Intent(ACTION_AIRSHIP_READY)
                    .setPackage(UAirship.getPackageName())
                    .addCategory(UAirship.getPackageName());

            if (sharedAirship.runtimeConfig.getConfigOptions().extendedBroadcastsEnabled) {
                readyIntent.putExtra(EXTRA_CHANNEL_ID_KEY, sharedAirship.channel.getId());
                readyIntent.putExtra(EXTRA_APP_KEY_KEY, sharedAirship.runtimeConfig.getConfigOptions().appKey);
                readyIntent.putExtra(EXTRA_PAYLOAD_VERSION_KEY, 1);
            }

            application.sendBroadcast(readyIntent);

            // Notify any blocking shared
            airshipLock.notifyAll();
        }
    }

    /**
     * Cleans up and closes any connections or other resources.
     *
     * @hide
     */
    @RestrictTo(RestrictTo.Scope.LIBRARY_GROUP)
    public static void land() {
        synchronized (airshipLock) {
            if (!isTakingOff && !isFlying) {
                return;
            }

            // Block until takeoff is finished
            UAirship airship = UAirship.shared();

            airship.tearDown();

            isFlying = false;
            isTakingOff = false;
            sharedAirship = null;
            application = null;
            queuePendingAirshipRequests = true;
        }
    }

    /**
     * Sets the deep link listener.
     *
     * @param listener the deep link listener.
     */
    public void setDeepLinkListener(@Nullable DeepLinkListener listener) {
        deepLinkListener = listener;
    }

    /**
     * Returns the Application's package name.
     *
     * @return The package name.
     * @throws java.lang.IllegalStateException if takeOff has not been called.
     */
    @SuppressLint("UnknownNullness")
    public static String getPackageName() {
        return getApplicationContext().getPackageName();
    }

    /**
     * Returns the Application's package manager.
     *
     * @return The package manager.
     * @throws java.lang.IllegalStateException if takeOff has not been called.
     */
    @NonNull
    public static PackageManager getPackageManager() {
        return getApplicationContext().getPackageManager();
    }

    /**
     * Returns the deep link listener if one has been set, otherwise null.
     *
     * @return The deep link listener.
     * @throws java.lang.IllegalStateException if takeOff has not been called.
     */
    @Nullable
    public DeepLinkListener getDeepLinkListener() {
        return deepLinkListener;
    }

    /**
     * Returns the Application's <code>PackageInfo</code>
     *
     * @return The PackageInfo for this Application
     * @throws java.lang.IllegalStateException if takeOff has not been called.
     */
    @Nullable
    public static PackageInfo getPackageInfo() {
        try {
            return getPackageManager().getPackageInfo(getPackageName(), 0);
        } catch (PackageManager.NameNotFoundException e) {
            UALog.w(e, "UAirship - Unable to get package info.");
            return null;
        }
    }

    /**
     * Returns the current Application's ApplicationInfo. Wraps
     * PackageManager's <code>getApplicationInfo()</code> method.
     *
     * @return The shared ApplicationInfo object for this application.
     * @throws java.lang.IllegalStateException if takeOff has not been called.
     */
    @SuppressLint("UnknownNullness")
    public static ApplicationInfo getAppInfo() {
        return getApplicationContext().getApplicationInfo();
    }

    /**
     * Returns the current Application's name. Wraps
     * PackageManager's <code>getApplicationLabel()</code> method.
     *
     * @return The current Application's name
     * @throws java.lang.IllegalStateException if takeOff has not been called.
     */
    @SuppressLint("UnknownNullness")
    public static String getAppName() {
        if (getAppInfo() != null) {
            return getPackageManager().getApplicationLabel(getAppInfo()).toString();
        } else {
            return "";
        }
    }

    /**
     * Returns the drawable ID for the current Application's icon.
     *
     * @return The drawable ID for the application's icon, or -1 if the ID cannot be found.
     * @throws java.lang.IllegalStateException if takeOff has not been called.
     */
    public static int getAppIcon() {
        // ensure that the appInfo exists - there are some exceptional situations where the
        // package manager is confused and think that the app is not currently installed
        ApplicationInfo appInfo = getAppInfo();
        if (appInfo != null) {
            return appInfo.icon;
        } else {
            return -1;
        }
    }

    /**
     * Returns the current Application version.
     *
     * @return The version, or -1 if the package cannot be read.
     */
    public static long getAppVersion() {
        PackageInfo packageInfo = UAirship.getPackageInfo();

        if (packageInfo != null) {
            return PackageInfoCompat.getLongVersionCode(packageInfo);
        } else {
            return -1;
        }
    }

    /**
     * Returns the current Application's context.
     *
     * @return The current application Context.
     * @throws java.lang.IllegalStateException if takeOff has not been called.
     */
    @NonNull
    public static Context getApplicationContext() {
        if (application == null) {
            throw new IllegalStateException("TakeOff must be called first.");
        }

        return application.getApplicationContext();
    }

    /**
     * Tests if UAirship has been initialized and is ready for use.
     *
     * @return <code>true</code> if UAirship is ready for use; <code>false</code> otherwise
     */
    public static boolean isFlying() {
        return isFlying;
    }

    /**
     * Tests if UAirship is currently taking off.
     *
     * @return <code>true</code> if UAirship is taking off; <code>false</code> otherwise
     */
    public static boolean isTakingOff() {
        return isTakingOff;
    }

    /**
     * Tests if the current process is the main process.
     *
     * @return <code>true</code> if currently within the main process; <code>false</code> otherwise.
     */
    public static boolean isMainProcess() {
        return isMainProcess;
    }

    /**
     * Gets the image loader.
     *
     * @return The image loader.
     * @hide
     */
    @RestrictTo(RestrictTo.Scope.LIBRARY_GROUP)
    @NonNull
    public ImageLoader getImageLoader() {
        if (imageLoader == null) {
            imageLoader = new DefaultImageLoader(getApplicationContext());
        }
        return imageLoader;
    }

    /**
     * Airship runtime config.
     *
     * @return The Airship runtime config.
     * @hide
     */
    @RestrictTo(RestrictTo.Scope.LIBRARY_GROUP)
    @NonNull
    public AirshipRuntimeConfig getRuntimeConfig() {
        return runtimeConfig;
    }

    /**
     * Sets the image loader.
     *
     * @param imageLoader The image loader.
     */
    public void setImageLoader(@NonNull ImageLoader imageLoader) {
        this.imageLoader = imageLoader;
    }

    /**
     * Returns the current Airship version.
     *
     * @return The Airship version number.
     */
    @NonNull
    public static String getVersion() {
        return BuildConfig.AIRSHIP_VERSION;
    }

    /**
     * Initializes UAirship instance.
     */
    private void init() {

        // Create and init the preference data store first
        this.preferenceDataStore = PreferenceDataStore.loadDataStore(getApplicationContext(), airshipConfigOptions);

        this.privacyManager = new PrivacyManager(preferenceDataStore, airshipConfigOptions.enabledFeatures);
        this.privacyManager.migrateData();


        this.permissionsManager = PermissionsManager.newPermissionsManager(application);

        this.localeManager = new LocaleManager(application, preferenceDataStore);

        Supplier<PushProviders> pushProviders = PushProviders.lazyLoader(application, airshipConfigOptions);

        AudienceOverridesProvider audienceOverridesProvider = new AudienceOverridesProvider();
        DeferredPlatformProvider platformProvider = new DeferredPlatformProvider(getApplicationContext(), preferenceDataStore, privacyManager, pushProviders);
        DefaultRequestSession requestSession = new DefaultRequestSession(airshipConfigOptions, platformProvider.getPlatform());

        RemoteAirshipUrlConfigProvider remoteAirshipUrlConfigProvider = new RemoteAirshipUrlConfigProvider(airshipConfigOptions, preferenceDataStore);
        this.runtimeConfig = new AirshipRuntimeConfig(platformProvider, airshipConfigOptions, remoteAirshipUrlConfigProvider, requestSession);

        this.channel = new AirshipChannel(application, preferenceDataStore, runtimeConfig, privacyManager, localeManager, audienceOverridesProvider);
        requestSession.setChannelAuthTokenProvider(this.channel.getAuthTokenProvider());

        if (channel.getId() == null && "huawei".equalsIgnoreCase(Build.MANUFACTURER)) {
            remoteAirshipUrlConfigProvider.disableFallbackUrls();
        }

        components.add(channel);

        this.urlAllowList = UrlAllowList.createDefaultUrlAllowList(airshipConfigOptions);
        this.actionRegistry = new ActionRegistry();
        this.actionRegistry.registerDefaultActions(getApplicationContext());

        // Airship components
        this.analytics = new Analytics(application, preferenceDataStore, runtimeConfig, privacyManager, channel, localeManager, permissionsManager);
        components.add(this.analytics);

        //noinspection deprecation
        this.applicationMetrics = new ApplicationMetrics(application, preferenceDataStore, privacyManager);
        components.add(this.applicationMetrics);

        this.pushManager = new PushManager(application, preferenceDataStore, runtimeConfig, privacyManager, pushProviders, channel, analytics, permissionsManager);
        components.add(this.pushManager);

        this.channelCapture = new ChannelCapture(application, airshipConfigOptions, channel, preferenceDataStore, GlobalActivityMonitor.shared(application));
        components.add(this.channelCapture);

        this.contact = new Contact(application, preferenceDataStore, runtimeConfig, privacyManager, channel, localeManager, audienceOverridesProvider);
        components.add(this.contact);
        requestSession.setContactAuthTokenProvider(this.contact.getAuthTokenProvider());

        this.remoteData = new RemoteData(application, runtimeConfig, preferenceDataStore, privacyManager, localeManager,  pushManager, pushProviders, contact);
        components.add(this.remoteData);

        this.remoteConfigManager = new RemoteConfigManager(application, preferenceDataStore, runtimeConfig, privacyManager, remoteData);
        this.remoteConfigManager.addRemoteAirshipConfigListener(remoteAirshipUrlConfigProvider);
        components.add(this.remoteConfigManager);


        // Experiments
        this.experimentManager = new ExperimentManager(application, preferenceDataStore, remoteData,
                channel::getId, contact::getStableContactId);
        components.add(this.experimentManager);

        // Debug
        Module debugModule = Modules.debug(application, preferenceDataStore);
        processModule(debugModule);

        // Accengage
        AccengageModule accengageModule = Modules.accengage(application, airshipConfigOptions, preferenceDataStore, privacyManager, channel, pushManager);
        processModule(accengageModule);
        this.accengageNotificationHandler = accengageModule == null ? null : accengageModule.getAccengageNotificationHandler();

        // Message Center
        Module messageCenterModule = Modules.messageCenter(application, preferenceDataStore, privacyManager, channel, pushManager, getAirshipConfigOptions());
        processModule(messageCenterModule);

        // Location
        LocationModule locationModule = Modules.location(application, preferenceDataStore, privacyManager, channel, permissionsManager);
        processModule(locationModule);
        this.locationClient = locationModule == null ? null : locationModule.getLocationClient();

        // Automation
        Module automationModule = Modules.automation(application, preferenceDataStore, runtimeConfig,
                privacyManager, channel, pushManager, analytics, remoteData, audienceOverridesProvider);
        processModule(automationModule);

        // Ad Id
        Module adIdModule = Modules.adId(application, preferenceDataStore, runtimeConfig, privacyManager, analytics);
        processModule(adIdModule);

        // Chat
        Module chat = Modules.chat(application, preferenceDataStore, runtimeConfig, privacyManager, channel, pushManager);
        processModule(chat);

        // Preference Center
        Module preferenceCenter = Modules.preferenceCenter(application, preferenceDataStore, privacyManager, remoteData);
        processModule(preferenceCenter);

        // Live Updates
        Module liveUpdateManager = Modules.liveUpdateManager(application, preferenceDataStore, runtimeConfig, privacyManager, channel, pushManager);
        processModule(liveUpdateManager);

        remoteAirshipUrlConfigProvider.addUrlConfigListener(() -> {
            for (AirshipComponent component : components) {
                component.onUrlConfigUpdated();
            }
        });

        for (AirshipComponent component : components) {
            component.init();
        }
    }

    private void processModule(@Nullable Module module) {
        if (module != null) {
            components.addAll(module.getComponents());
            module.registerActions(application, getActionRegistry());
        }
    }

    /**
     * Tears down the UAirship instance.
     */
    private void tearDown() {
        for (AirshipComponent component : getComponents()) {
            component.tearDown();
        }

        // Teardown the preference data store last
        preferenceDataStore.tearDown();
    }

    /**
     * Returns the current configuration options.
     *
     * @return The current configuration options.
     */
    @NonNull
    public AirshipConfigOptions getAirshipConfigOptions() {
        return airshipConfigOptions;
    }

    /**
     * Returns the {@link com.urbanairship.push.PushManager} instance.
     *
     * @return The {@link com.urbanairship.push.PushManager} instance.
     */
    @NonNull
    public PushManager getPushManager() {
        return pushManager;
    }

    /**
     * Returns the {@link com.urbanairship.channel.AirshipChannel} instance.
     *
     * @return The {@link com.urbanairship.channel.AirshipChannel} instance.
     */
    @NonNull
    public AirshipChannel getChannel() {
        return channel;
    }

    /**
     * Returns the {@link AirshipLocationClient} instance.
     *
     * @return The {@link AirshipLocationClient} instance.
     * @hide
     */
    @Nullable
    @RestrictTo(RestrictTo.Scope.LIBRARY_GROUP)
    public AirshipLocationClient getLocationClient() {
        return locationClient;
    }

    /**
     * Returns the RemoteData instance.
     *
     * @return The RemoteData instance.
     * @hide
     */
    @NonNull
    @RestrictTo(RestrictTo.Scope.LIBRARY_GROUP)
    public RemoteData getRemoteData() {
        return remoteData;
    }

    /**
     * Returns the UAirship {@link com.urbanairship.analytics.Analytics} instance.
     *
     * @return The {@link com.urbanairship.analytics.Analytics} instance.
     */
    @NonNull
    public Analytics getAnalytics() {
        return analytics;
    }

    /**
     * Returns the UAirship {@link com.urbanairship.permission.PermissionsManager} instance.
     *
     * @return The {@link com.urbanairship.permission.PermissionsManager} instance.
     */
    @NonNull
    public PermissionsManager getPermissionsManager() {
        return permissionsManager;
    }

    /**
     * Returns the {@link com.urbanairship.ApplicationMetrics} instance.
     *
     * @return The {@link com.urbanairship.ApplicationMetrics} instance.
     */
    @NonNull
    public ApplicationMetrics getApplicationMetrics() {
        return applicationMetrics;
    }

    /**
     * The URL allow list is used to determine if a URL is allowed to be used for various features, including:
     * Airship JS interface, open external URL action, wallet action, HTML in-app messages, and landing pages.
     *
     * @return The urlAllowList.
     */
    @NonNull
    public UrlAllowList getUrlAllowList() {
        return urlAllowList;
    }

    /**
     * The default Action Registry.
     *
     * @return The action registry.
     */
    @NonNull
    public ActionRegistry getActionRegistry() {
        return actionRegistry;
    }

    /**
     * Returns the {@link com.urbanairship.ChannelCapture} instance.
     *
     * @return The {@link com.urbanairship.ChannelCapture} instance.
     */
    @NonNull
    public ChannelCapture getChannelCapture() {
        return channelCapture;
    }

    /**
     * Returns the Accengage instance if available.
     *
     * @return The Accengage instance.
     * @hide
     */
    @RestrictTo(RestrictTo.Scope.LIBRARY_GROUP)
    @Nullable
    public AccengageNotificationHandler getAccengageNotificationHandler() {
        return accengageNotificationHandler;
    }

    /**
     * Returns the {@link Contact} instance.
     *
     * @return The {@link Contact} instance.
     */
    @NonNull
    public Contact getContact() {
        return contact;
    }

    /**
     * Returns the platform type.
     *
     * @return {@link #AMAZON_PLATFORM} for Amazon, {@link #ANDROID_PLATFORM} for Android (FCM/HMS),
     * or {@link #UNKNOWN_PLATFORM} if the platform has not been resolved in the past and all features
     * in the SDK are opted out.
     */
    @Platform
    public int getPlatformType() {
        return runtimeConfig.getPlatform();
    }

    /**
     * Returns a list of all the top level airship components.
     *
     * @return The list of all the top level airship components.
     * @hide
     */
    @NonNull
    @RestrictTo(RestrictTo.Scope.LIBRARY_GROUP)
    public List<AirshipComponent> getComponents() {
        return components;
    }

    /**
     * Gets an AirshipComponent by class.
     *
     * @param clazz The component class.
     * @return The component, or null if not found.
     * @hide
     */
    @SuppressWarnings("unchecked")
    @Nullable
    @RestrictTo(RestrictTo.Scope.LIBRARY_GROUP)
    public <T extends AirshipComponent> T getComponent(@NonNull Class<T> clazz) {
        AirshipComponent found = null;

        AirshipComponent cached = componentClassMap.get(clazz);
        if (cached != null) {
            found = cached;
        } else {
            for (AirshipComponent component : components) {
                if (component.getClass().equals(clazz)) {
                    found = component;
                    componentClassMap.put(clazz, found);
                    break;
                }
            }
        }

        if (found != null) {
            return (T) found;
        }

        return null;
    }

    /**
     * Gets an AirshipComponent by class or throws an exception if there is no AirshipComponent for the class.
     *
     * @param clazz The component class.
     * @return The component.
     * @hide
     */
    @NonNull
    @RestrictTo(RestrictTo.Scope.LIBRARY_GROUP)
    public <T extends AirshipComponent> T requireComponent(@NonNull Class<T> clazz) {
        T component = getComponent(clazz);
        if (component == null) {
            throw new IllegalArgumentException("Unable to find component " + clazz);
        }
        return component;
    }

    /**
     * Deep links. If the deep link is an `uairship://` it will be handled internally by the SDK.
     * All other deep links will be forwarded to the deep link listener.
     *
     * @param deepLink The deep link.
     * @return {@code true} if the deep link was handled, otherwise {@code false}.
     */
    @MainThread
    public boolean deepLink(@NonNull String deepLink) {
        Uri uri = Uri.parse(deepLink);
        if (EXTRA_AIRSHIP_DEEP_LINK_SCHEME.equals(uri.getScheme())) {
            if (handleAirshipDeeplink(uri, getApplicationContext())) {
                return true;
            }

            for (AirshipComponent component : getComponents()) {
                if (component.onAirshipDeepLink(uri)) {
                    return true;
                }
            }

<<<<<<< HEAD
            UALog.d("Airship deep link not handled: %s", deepLink);
=======
            DeepLinkListener deepLinkListener = getDeepLinkListener();
            if (deepLinkListener != null && deepLinkListener.onDeepLink(deepLink)) {
                return true;
            }

            Logger.debug("Airship deep link not handled: %s", deepLink);
>>>>>>> 643dfc16
            return true;
        } else {
            DeepLinkListener deepLinkListener = getDeepLinkListener();
            return deepLinkListener != null && deepLinkListener.onDeepLink(deepLink);
        }
    }

    /**
     * Handle the Airship deep links for app_settings and app_store.
     * @param uri The deep link Uri.
     * @param context The application context.
     * @return {@code true} if the deep link was handled, otherwise {@code false}.
     */
    private boolean handleAirshipDeeplink(@NonNull Uri uri, @NonNull Context context) {
        switch (uri.getEncodedAuthority()) {
            case APP_SETTINGS_DEEP_LINK_HOST: {
                Intent appSettingsIntent = new Intent(Settings.ACTION_APPLICATION_DETAILS_SETTINGS,
                        Uri.fromParts("package", getPackageName(), null))
                        .addFlags(Intent.FLAG_ACTIVITY_NEW_TASK);
                context.startActivity(appSettingsIntent);
                return true;
            }
            case APP_STORE_DEEP_LINK_HOST: {
                Intent appStoreIntent = AppStoreUtils.getAppStoreIntent(context, getPlatformType(), getAirshipConfigOptions())
                                                     .addFlags(Intent.FLAG_ACTIVITY_NEW_TASK);
                context.startActivity(appStoreIntent);
                return true;
            }
            default:
                return false;
        }
    }

    /**
     * Deprecated. Use {@link PrivacyManager} instead.
     *
     * When enabled it will enable all privacy manager features. When disabled it will disable
     * all.
     *
     * @param enabled {@code true} to enable, {@code false} to disable.
     * @deprecated Enable/disable by using {@link PrivacyManager}.
     * This will enable or disable {@link PrivacyManager#FEATURE_ALL} features.
     */
    public void setDataCollectionEnabled(boolean enabled) {
        if (enabled) {
            this.privacyManager.setEnabledFeatures(PrivacyManager.FEATURE_ALL);
        } else {
            this.privacyManager.setEnabledFeatures(PrivacyManager.FEATURE_NONE);
        }
    }

    /**
     * Deprecated. Use {@link PrivacyManager} instead.
     *
     * Checks if any features are enabled in the privacy manager.
     *
     * @return {@code true} if any feature is enabled, otherwise `false`.
     * @deprecated Enable/disable by using {@link PrivacyManager}.
     * This will call through to the privacy manager to check if any features are enabled.
     */
    @Deprecated
    public boolean isDataCollectionEnabled() {
        return privacyManager.isAnyFeatureEnabled();
    }

    /**
     * Returns the privacy manager.
     *
     * @return The privacy manager.
     */
    @NonNull
    public PrivacyManager getPrivacyManager() {
        return privacyManager;
    }

    /**
     * Sets a locale to be stored in UAirship.
     *
     * @param locale The new locale to use.
     */
    public void setLocaleOverride(@Nullable Locale locale) {
        this.localeManager.setLocaleOverride(locale);
    }

    /**
     * Get the locale stored in UAirship.
     *
     * @return The locale stored in UAirship, if none, return the default Locale from the device.
     */
    public Locale getLocale() {
        return this.localeManager.getLocale();
    }

    /**
     * Returns the {@link com.urbanairship.locale.LocaleManager} instance.
     *
     * @return The {@link com.urbanairship.locale.LocaleManager} instance.
     * @hide
     */
    @RestrictTo(RestrictTo.Scope.LIBRARY_GROUP)
    @NonNull
    public LocaleManager getLocaleManager() {
        return localeManager;
    }


    /**
     * Callback interface used to notify app when UAirship is ready.
     */
    public interface OnReadyCallback {

        /**
         * Called when UAirship is ready.
         *
         * @param airship The UAirship instance.
         */
        void onAirshipReady(@NonNull UAirship airship);

    }


}<|MERGE_RESOLUTION|>--- conflicted
+++ resolved
@@ -1061,16 +1061,13 @@
                 }
             }
 
-<<<<<<< HEAD
-            UALog.d("Airship deep link not handled: %s", deepLink);
-=======
             DeepLinkListener deepLinkListener = getDeepLinkListener();
             if (deepLinkListener != null && deepLinkListener.onDeepLink(deepLink)) {
                 return true;
             }
 
-            Logger.debug("Airship deep link not handled: %s", deepLink);
->>>>>>> 643dfc16
+            UALog.d("Airship deep link not handled: %s", deepLink);
+
             return true;
         } else {
             DeepLinkListener deepLinkListener = getDeepLinkListener();
