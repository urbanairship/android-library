--- conflicted
+++ resolved
@@ -216,19 +216,15 @@
         return Collections.emptyList();
     }
 
-<<<<<<< HEAD
-        for (String key : OBSOLETE_KEYS) {
-            remove(key);
-        }
-
-        cursor.close();
-=======
     private void finishLoad(@NonNull List<Preference> preferences) {
         for (Preference preference : preferences) {
             this.preferences.put(preference.key, preference);
             preference.registerObserver();
         }
->>>>>>> 508fd65d
+
+        for (String key : OBSOLETE_KEYS) {
+            remove(key);
+        }
     }
 
     /**
