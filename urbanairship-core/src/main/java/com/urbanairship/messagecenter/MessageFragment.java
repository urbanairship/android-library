--- conflicted
+++ resolved
@@ -361,16 +361,9 @@
                     if (!success) {
                         showErrorPage(ERROR_FETCHING_MESSAGES);
                         return;
-                    } else {
-<<<<<<< HEAD
-                        Logger.info("Loading message: %s", message.getMessageId());
-                        webView.loadRichPushMessage(message);
-=======
-                        if (message == null || message.isExpired()) {
-                            showErrorPage(ERROR_MESSAGE_UNAVAILABLE);
-                            return;
-                        }
->>>>>>> 3c79bded
+                    } else if (message == null || message.isExpired()) {
+                        showErrorPage(ERROR_MESSAGE_UNAVAILABLE);
+                        return;
                     }
 
                     Logger.info("Loading message: " + message.getMessageId());
@@ -378,16 +371,12 @@
                 }
             });
         } else {
-<<<<<<< HEAD
-            Logger.info("Loading message: %s", message.getMessageId());
-=======
             if (message.isExpired()) {
                 showErrorPage(ERROR_MESSAGE_UNAVAILABLE);
                 return;
             }
 
-            Logger.info("Loading message: " + message.getMessageId());
->>>>>>> 3c79bded
+            Logger.info("Loading message: %s", message.getMessageId());
             webView.loadRichPushMessage(message);
         }
     }
