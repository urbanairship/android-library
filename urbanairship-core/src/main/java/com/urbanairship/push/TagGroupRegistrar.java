--- conflicted
+++ resolved
@@ -146,10 +146,7 @@
 
             notifyListeners(mutation);
             mutationStore.pop();
-<<<<<<< HEAD
-=======
-
->>>>>>> 4746f26f
+
             int status = response.getStatus();
             Logger.debug("Update tag groups finished with status: %s", status);
         }
