--- conflicted
+++ resolved
@@ -185,16 +185,10 @@
 
         switch (result.getStatus()) {
             case NotificationFactory.Result.OK:
-<<<<<<< HEAD
                 if (result.getNotification() != null) {
                     postNotification(airship, result.getNotification(), notificationId);
                 }
                 sendPushResultBroadcast(notificationId);
-=======
-                if (postNotification(airship, result.getNotification(), notificationId)) {
-                    sendPushResultBroadcast(notificationId);
-                }
->>>>>>> 3880f7a5
                 break;
             case NotificationFactory.Result.CANCEL:
                 sendPushResultBroadcast(null);
@@ -212,14 +206,8 @@
      * @param airship The airship instance.
      * @param notification The notification.
      * @param notificationId The notification ID.
-     * @return {@code true} if the notification posted, otherwise {@code false}.
-     */
-<<<<<<< HEAD
+     */
     private void postNotification(@NonNull UAirship airship, @NonNull Notification notification, int notificationId) {
-=======
-    private boolean postNotification(UAirship airship, Notification notification, int notificationId) {
->>>>>>> 3880f7a5
-
         if (Build.VERSION.SDK_INT < 26) {
             if (!airship.getPushManager().isVibrateEnabled() || airship.getPushManager().isInQuietTime()) {
                 // Remove both the vibrate and the DEFAULT_VIBRATE flag
@@ -259,19 +247,12 @@
         notification.contentIntent = PendingIntent.getBroadcast(context, 0, contentIntent, 0);
         notification.deleteIntent = PendingIntent.getBroadcast(context, 0, deleteIntent, 0);
 
-<<<<<<< HEAD
         Logger.info("Posting notification: %s id: %s tag: %s", notification, notificationId, message.getNotificationTag());
-        notificationManager.notify(message.getNotificationTag(), notificationId, notification);
-=======
-        Logger.info("Posting notification: " + notification + " id: " + notificationId + " tag: " + message.getNotificationTag());
         try {
             notificationManager.notify(message.getNotificationTag(), notificationId, notification);
-            return true;
         } catch (Exception e) {
-            Logger.error("Failed to post notification.", e);
-            return false;
-        }
->>>>>>> 3880f7a5
+            Logger.error(e, "Failed to post notification.");
+        }
     }
 
     /**
@@ -302,10 +283,10 @@
         for (Map.Entry<String, ActionValue> action : message.getActions().entrySet()) {
 
             ActionRunRequest.createRequest(action.getKey())
-                            .setMetadata(metadata)
-                            .setValue(action.getValue())
-                            .setSituation(Action.SITUATION_PUSH_RECEIVED)
-                            .run();
+                    .setMetadata(metadata)
+                    .setValue(action.getValue())
+                    .setSituation(Action.SITUATION_PUSH_RECEIVED)
+                    .run();
         }
     }
 
@@ -353,15 +334,15 @@
         }
 
         JobInfo jobInfo = JobInfo.newBuilder()
-                                 .setAction(PushManagerJobHandler.ACTION_DISPLAY_NOTIFICATION)
-                                 .generateUniqueId(context)
-                                 .setAirshipComponent(PushManager.class)
-                                 .setPersistent(true)
-                                 .setExtras(JsonMap.newBuilder()
-                                                   .putOpt(EXTRA_PUSH, message)
-                                                   .put(EXTRA_PROVIDER_CLASS, providerClass)
-                                                   .build())
-                                 .build();
+                .setAction(PushManagerJobHandler.ACTION_DISPLAY_NOTIFICATION)
+                .generateUniqueId(context)
+                .setAirshipComponent(PushManager.class)
+                .setPersistent(true)
+                .setExtras(JsonMap.newBuilder()
+                        .putOpt(EXTRA_PUSH, message)
+                        .put(EXTRA_PROVIDER_CLASS, providerClass)
+                        .build())
+                .build();
 
         jobDispatcher.dispatch(jobInfo);
     }
