--- conflicted
+++ resolved
@@ -141,20 +141,12 @@
             if (!scheduleIdMap.containsKey(messageId)) {
                 Collection<InAppMessageSchedule> schedules = scheduler.getSchedules(messageId).get();
 
-<<<<<<< HEAD
                 if (schedules != null && !schedules.isEmpty()) {
                     // Make sure we only have a single schedule for the message ID
                     if (schedules.size() > 1) {
-                        Logger.error("InAppRemoteDataObserver - Duplicate schedules for in-app message: " + messageId);
+                        Logger.debug("InAppRemoteDataObserver - Duplicate schedules for in-app message: " + messageId);
                         continue;
                     }
-=======
-                // Make sure we only have a single schedule for the message ID
-                if (schedules.size() > 1) {
-                    Logger.debug("InAppRemoteDataObserver - Duplicate schedules for in-app message: " + messageId);
-                    continue;
-                }
->>>>>>> bf62770b
 
                     scheduleIdMap.put(messageId, schedules.iterator().next().getId());
                 }
