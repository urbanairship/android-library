--- conflicted
+++ resolved
@@ -84,11 +84,7 @@
      * @return A new map tag groups that are contained in both arguments.
      */
     @NonNull
-<<<<<<< HEAD
-    static Map<String, Set<String>> intersect(@NonNull Map<String, Set<String>> lh, @NonNull Map<String, Set<String>> rh) {
-=======
     public static Map<String, Set<String>> intersect(@NonNull Map<String, Set<String>> lh, @NonNull Map<String, Set<String>> rh) {
->>>>>>> b8c484e9
         Map<String, Set<String>> result = new HashMap<>();
 
         for (Map.Entry<String, Set<String>> entry : lh.entrySet()) {
