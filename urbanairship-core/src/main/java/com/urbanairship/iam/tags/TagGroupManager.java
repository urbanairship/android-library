--- conflicted
+++ resolved
@@ -359,17 +359,11 @@
      * @param cachedResponse The cached response.
      */
     private void refreshCache(Map<String, Set<String>> tags, @Nullable TagGroupResponse cachedResponse) throws Exception {
-<<<<<<< HEAD
-        Map<String, Set<String>> requestTags = new HashMap<>(tags);
-        if (requestTagsCallback != null) {
-            requestTags.putAll(requestTagsCallback.getTags());
-=======
         Map<String, Set<String>> requestTags;
         if (requestTagsCallback != null) {
             requestTags = TagGroupUtils.union(tags, requestTagsCallback.getTags());
         } else {
             requestTags = tags;
->>>>>>> b8c484e9
         }
 
         // Only use the cached response if it the requested tags are the same
