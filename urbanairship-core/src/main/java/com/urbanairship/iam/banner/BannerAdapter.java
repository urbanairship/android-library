--- conflicted
+++ resolved
@@ -65,13 +65,8 @@
         }
 
         int id = getContainerId(activity);
-<<<<<<< HEAD
         if (id == 0 || activity.findViewById(id) == null || !(activity.findViewById(id) instanceof ViewGroup)) {
-            Logger.info("BannerAdapter - Unable to display in-app message. Missing view with id: " + id);
-=======
-        if (id == 0 || activity.findViewById(id) == null) {
             Logger.error("BannerAdapter - Unable to display in-app message. Missing view with id: " + id);
->>>>>>> bf62770b
             return false;
         }
 
