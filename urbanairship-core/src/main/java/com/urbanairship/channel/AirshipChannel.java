/* Copyright Airship and Contributors */

package com.urbanairship.channel;

import android.content.Context;
import android.content.Intent;
import android.os.Build;
import android.telephony.TelephonyManager;
import android.util.Log;

import com.urbanairship.AirshipComponent;
import com.urbanairship.AirshipComponentGroups;
import com.urbanairship.Logger;
import com.urbanairship.PreferenceDataStore;
import com.urbanairship.UAirship;
import com.urbanairship.config.AirshipRuntimeConfig;
import com.urbanairship.http.RequestException;
import com.urbanairship.http.Response;
import com.urbanairship.job.JobDispatcher;
import com.urbanairship.job.JobInfo;
import com.urbanairship.json.JsonException;
import com.urbanairship.json.JsonValue;
import com.urbanairship.locale.LocaleChangedListener;
import com.urbanairship.locale.LocaleManager;
import com.urbanairship.util.Clock;
import com.urbanairship.util.UAStringUtil;

import java.net.HttpURLConnection;
import java.util.HashSet;
import java.util.List;
import java.util.Locale;
import java.util.Set;
import java.util.TimeZone;
import java.util.concurrent.CopyOnWriteArrayList;

import androidx.annotation.NonNull;
import androidx.annotation.Nullable;
import androidx.annotation.RestrictTo;
import androidx.annotation.VisibleForTesting;
import androidx.annotation.WorkerThread;

/**
 * Airship channel access.
 */
public class AirshipChannel extends AirshipComponent {

    /**
     * Broadcast that is sent when a channel has been created.
     */
    @NonNull
    public static final String ACTION_CHANNEL_CREATED = "com.urbanairship.CHANNEL_CREATED";

    /**
     * Action to update channel registration.
     */
    private static final String ACTION_UPDATE_CHANNEL = "ACTION_UPDATE_CHANNEL";

    /**
     * Max time between channel registration updates.
     */
    private static final long CHANNEL_REREGISTRATION_INTERVAL_MS = 24 * 60 * 60 * 1000; //24H

    /**
     * The default tag group.
     */
    private final String DEFAULT_TAG_GROUP = "device";

    // PreferenceDataStore keys
    private static final String APID_KEY = "com.urbanairship.push.APID";
    private static final String CHANNEL_ID_KEY = "com.urbanairship.push.CHANNEL_ID";
    private static final String TAGS_KEY = "com.urbanairship.push.TAGS";
    private static final String LAST_REGISTRATION_TIME_KEY = "com.urbanairship.push.LAST_REGISTRATION_TIME";
    private static final String LAST_REGISTRATION_PAYLOAD_KEY = "com.urbanairship.push.LAST_REGISTRATION_PAYLOAD";
    private static final String ATTRIBUTE_DATASTORE_KEY = "com.urbanairship.push.ATTRIBUTE_DATA_STORE";
    private static final String TAG_GROUP_DATASTORE_KEY = "com.urbanairship.push.PENDING_TAG_GROUP_MUTATIONS";

    private final ChannelApiClient channelApiClient;

    private final JobDispatcher jobDispatcher;
    private final LocaleManager localeManager;
    private final Clock clock;

    private final List<AirshipChannelListener> airshipChannelListeners = new CopyOnWriteArrayList<>();
    private final List<ChannelRegistrationPayloadExtender> channelRegistrationPayloadExtenders = new CopyOnWriteArrayList<>();
    private final Object tagLock = new Object();

    private final TagGroupRegistrar tagGroupRegistrar;
    private final AttributeRegistrar attributeRegistrar;

    private final AirshipRuntimeConfig runtimeConfig;

    private boolean channelTagRegistrationEnabled = true;
    private boolean channelCreationDelayEnabled;

    /**
     * Channel registration extender.
     *
     * @hide
     */
    @RestrictTo(RestrictTo.Scope.LIBRARY_GROUP)
    public interface ChannelRegistrationPayloadExtender {

        /**
         * Extends the channel registration builder.
         *
         * @param builder The builder.
         * @return The extended builder.
         */
        @WorkerThread
        @NonNull
        ChannelRegistrationPayload.Builder extend(@NonNull ChannelRegistrationPayload.Builder builder);

    }

    /**
     * Default constructor.
     *
     * @param context The application context.
     * @param dataStore The preference data store.
     * @param runtimeConfig The runtime config.
     * @hide
     */
    @RestrictTo(RestrictTo.Scope.LIBRARY_GROUP)
    public AirshipChannel(@NonNull Context context,
                          @NonNull PreferenceDataStore dataStore,
<<<<<<< HEAD
                          @NonNull AirshipRuntimeConfig runtimeConfig) {
        this(context, dataStore, runtimeConfig, LocaleManager.shared(context),
                JobDispatcher.shared(context), Clock.DEFAULT_CLOCK,
                new ChannelApiClient(runtimeConfig),
                new AttributeRegistrar(AttributeApiClient.channelClient(runtimeConfig), new PendingAttributeMutationStore(dataStore, ATTRIBUTE_DATASTORE_KEY)),
                new TagGroupRegistrar(TagGroupApiClient.channelClient(runtimeConfig), new PendingTagGroupMutationStore(dataStore, TAG_GROUP_DATASTORE_KEY)));
=======
                          @NonNull AirshipRuntimeConfig runtimeConfig,
                          @NonNull TagGroupRegistrar tagGroupRegistrar,
                          @NonNull LocaleManager localeManager) {
        this(context, dataStore, runtimeConfig, new ChannelApiClient(runtimeConfig),
                tagGroupRegistrar, localeManager, JobDispatcher.shared(context),
                new PendingAttributeMutationStore(dataStore, ATTRIBUTE_DATASTORE_KEY), new AttributeApiClient(runtimeConfig));
>>>>>>> 6c54a84c
    }

    @VisibleForTesting
    AirshipChannel(@NonNull Context context,
                   @NonNull PreferenceDataStore dataStore,
                   @NonNull AirshipRuntimeConfig runtimeConfig,
                   @NonNull LocaleManager localeManager,
                   @NonNull JobDispatcher jobDispatcher,
                   @NonNull Clock clock,
                   @NonNull ChannelApiClient channelApiClient,
                   @NonNull AttributeRegistrar attributeRegistrar,
                   @NonNull TagGroupRegistrar tagGroupRegistrar) {
        super(context, dataStore);

        this.runtimeConfig = runtimeConfig;
        this.localeManager = localeManager;
        this.jobDispatcher = jobDispatcher;
        this.channelApiClient = channelApiClient;
        this.attributeRegistrar = attributeRegistrar;
        this.tagGroupRegistrar = tagGroupRegistrar;
        this.clock = clock;
    }

    /**
     * {@inheritDoc}
     *
     * @hide
     */
    @Override
    @RestrictTo(RestrictTo.Scope.LIBRARY_GROUP)
    protected void init() {
        super.init();
        tagGroupRegistrar.setId(getId(), false);
        if (Logger.getLogLevel() < Log.ASSERT && !UAStringUtil.isEmpty(getId())) {
            Log.d(UAirship.getAppName() + " Channel ID", getId());
        }
        channelCreationDelayEnabled = getId() == null && runtimeConfig.getConfigOptions().channelCreationDelayEnabled;
    }

    /**
     * {@inheritDoc}
     *
     * @hide
     */
    @Override
    @RestrictTo(RestrictTo.Scope.LIBRARY_GROUP)
    protected void onAirshipReady(@NonNull UAirship airship) {
        super.onAirshipReady(airship);

        localeManager.addListener(new LocaleChangedListener() {
            @Override
            public void onLocaleChanged(@NonNull Locale locale) {
                dispatchUpdateJob();
            }
        });

        if (getId() != null || !channelCreationDelayEnabled) {
            dispatchUpdateJob();
        }
    }

    /**
     * @hide
     */
    @RestrictTo(RestrictTo.Scope.LIBRARY_GROUP)
    public void addChannelRegistrationPayloadExtender(@NonNull ChannelRegistrationPayloadExtender extender) {
        this.channelRegistrationPayloadExtenders.add(extender);
    }

    /**
     * {@inheritDoc}
     *
     * @hide
     */
    @WorkerThread
    @JobInfo.JobResult
    @Override
    public int onPerformJob(@NonNull UAirship airship, @NonNull JobInfo jobInfo) {
        if (ACTION_UPDATE_CHANNEL.equals(jobInfo.getAction())) {
            String channelId = getId();

            if (channelId == null && channelCreationDelayEnabled) {
                Logger.debug("AirshipChannel - Channel registration is currently disabled.");
                return JobInfo.JOB_FINISHED;
            }
            return onUpdateChannel();
        }

        return JobInfo.JOB_FINISHED;
    }

    /**
     * @hide
     */
    @Override
    @RestrictTo(RestrictTo.Scope.LIBRARY_GROUP)
    @AirshipComponentGroups.Group
    public int getComponentGroup() {
        return AirshipComponentGroups.CHANNEL;
    }

    /**
     * {@inheritDoc}
     *
     * @hide
     */
    @Override
    @RestrictTo(RestrictTo.Scope.LIBRARY_GROUP)
    public void onComponentEnableChange(boolean isEnabled) {
        if (isEnabled) {
            dispatchUpdateJob();
        }
    }

    /**
     * Gets the channel identifier. This Id is created asynchronously, so initially it may be null.
     * To be notified when the channel is updated, add a listener with {@link #addChannelListener(AirshipChannelListener)}.
     *
     * @return The channel Id, or null if the Id is not yet created.
     */
    @Nullable
    public String getId() {
        return getDataStore().getString(CHANNEL_ID_KEY, null);
    }

    /**
     * Adds a channel listener.
     *
     * @param listener The listener.
     */
    public void addChannelListener(@NonNull AirshipChannelListener listener) {
        this.airshipChannelListeners.add(listener);
    }

    /**
     * Removes a channel listener.
     *
     * @param listener The listener.
     */
    public void removeChannelListener(@NonNull AirshipChannelListener listener) {
        this.airshipChannelListeners.remove(listener);
    }

    /**
     * Adds a tag group listener.
     *
     * @param listener The listener.
     * @hide
     */
    @RestrictTo(RestrictTo.Scope.LIBRARY_GROUP)
    public void addTagGroupListener(@NonNull TagGroupListener listener) {
        this.tagGroupRegistrar.addTagGroupListener(listener);
    }

    /**
     * Edits channel Tags.
     *
     * @return A {@link TagEditor}
     */
    @NonNull
    public TagEditor editTags() {
        return new TagEditor() {
            @Override
            protected void onApply(boolean clear, @NonNull Set<String> tagsToAdd, @NonNull Set<String> tagsToRemove) {
                if (isDataCollectionEnabled()) {
                    synchronized (tagLock) {
                        Set<String> tags = clear ? new HashSet<String>() : getTags();
                        tags.addAll(tagsToAdd);
                        tags.removeAll(tagsToRemove);
                        setTags(tags);
                    }
                } else {
                    Logger.warn("AirshipChannel - Unable to apply tag edits when opted out of data collection.");
                }
            }
        };
    }

    /**
     * Edit the channel tag groups.
     *
     * @return A {@link TagGroupsEditor}.
     */
    @NonNull
    public TagGroupsEditor editTagGroups() {
        return new TagGroupsEditor() {
            @Override
            protected boolean allowTagGroupChange(@NonNull String tagGroup) {
                if (channelTagRegistrationEnabled && DEFAULT_TAG_GROUP.equals(tagGroup)) {
                    Logger.error("Unable to add tags to `%s` tag group when `channelTagRegistrationEnabled` is true.", DEFAULT_TAG_GROUP);
                    return false;
                }

                return true;
            }

            @Override
            protected void onApply(@NonNull List<TagGroupsMutation> collapsedMutations) {
                if (!isDataCollectionEnabled()) {
                    Logger.warn("AirshipChannel - Unable to apply tag group edits when opted out of data collection.");
                    return;
                }

                if (!collapsedMutations.isEmpty()) {
                    tagGroupRegistrar.addPendingMutations(collapsedMutations);
                    dispatchUpdateJob();
                }
            }
        };
    }

    /**
     * Edit the attributes associated with this channel.
     *
     * @return An {@link AttributeEditor}.
     */
    @NonNull
    public AttributeEditor editAttributes() {
        return new AttributeEditor() {
            @Override
            protected void onApply(@NonNull List<AttributeMutation> mutations) {
                if (!isDataCollectionEnabled()) {
                    Logger.info("Ignore attributes, data opted out.");
                    return;
                }

                if (!mutations.isEmpty()) {
                    List<PendingAttributeMutation> pendingMutations = PendingAttributeMutation.fromAttributeMutations(mutations, clock.currentTimeMillis());
                    attributeRegistrar.addPendingMutations(pendingMutations);
                    dispatchUpdateJob();
                }
            }
        };
    }

    /**
     * Set tags for the channel and update the server.
     * <p>
     * Tags should be URL-safe with a length greater than 0 and less than 127 characters. If your
     * tag includes whitespace or special characters, we recommend URL encoding the string.
     * <p>
     * To clear the current set of tags, pass an empty set to this method.
     *
     * @param tags A set of tag strings.
     */
    public void setTags(@NonNull Set<String> tags) {
        if (isDataCollectionEnabled()) {
            synchronized (tagLock) {
                Set<String> normalizedTags = TagUtils.normalizeTags(tags);
                getDataStore().put(TAGS_KEY, JsonValue.wrapOpt(normalizedTags));
            }

            dispatchUpdateJob();
        } else {
            Logger.warn("AirshipChannel - Unable to set tags when opted out of data collection.");
        }
    }

    /**
     * Returns the current set of tags.
     * <p>
     * An empty set indicates that no tags are set on this channel.
     *
     * @return The current set of tags.
     */
    @NonNull
    public Set<String> getTags() {
        synchronized (tagLock) {
            Set<String> tags = new HashSet<>();
            JsonValue jsonValue = getDataStore().getJsonValue(TAGS_KEY);

            if (jsonValue.isJsonList()) {
                for (JsonValue tag : jsonValue.optList()) {
                    if (tag.isString()) {
                        tags.add(tag.getString());
                    }
                }
            }

            Set<String> normalizedTags = TagUtils.normalizeTags(tags);

            // To prevent the getTags call from constantly logging tag set failures, sync tags
            if (tags.size() != normalizedTags.size()) {
                this.setTags(normalizedTags);
            }

            return normalizedTags;
        }
    }

    /**
     * Enables channel creation if channel creation has been delayed.
     * <p>
     * This setting is persisted between application starts, so there is no need to call this
     * repeatedly. It is only necessary to call this when channelCreationDelayEnabled has been
     * set to <code>true</code> in the airship config.
     */
    public void enableChannelCreation() {
        if (isChannelCreationDelayEnabled()) {
            channelCreationDelayEnabled = false;
            dispatchUpdateJob();
        }
    }

    /**
     * Updates registration.
     *
     * @hide
     */
    @RestrictTo(RestrictTo.Scope.LIBRARY_GROUP)
    public void updateRegistration() {
        dispatchUpdateJob();
    }

    /**
     * Returns the payload for the next channel registration
     *
     * @return The ChannelRegistrationPayload payload
     */
    @WorkerThread
    @NonNull
    private ChannelRegistrationPayload getNextChannelRegistrationPayload() {
        boolean shouldSetTags = getChannelTagRegistrationEnabled() && isDataCollectionEnabled();

        ChannelRegistrationPayload.Builder builder = new ChannelRegistrationPayload.Builder()
                .setTags(shouldSetTags, shouldSetTags ? getTags() : null)
                .setApid(getDataStore().getString(APID_KEY, null));

        switch (runtimeConfig.getPlatform()) {
            case UAirship.ANDROID_PLATFORM:
                builder.setDeviceType(ChannelRegistrationPayload.ANDROID_DEVICE_TYPE);
                break;
            case UAirship.AMAZON_PLATFORM:
                builder.setDeviceType(ChannelRegistrationPayload.AMAZON_DEVICE_TYPE);
                break;
        }

        builder.setTimezone(TimeZone.getDefault().getID());

        Locale locale = localeManager.getLocale();

        if (!UAStringUtil.isEmpty(locale.getCountry())) {
            builder.setCountry(locale.getCountry());
        }

        if (!UAStringUtil.isEmpty(locale.getLanguage())) {
            builder.setLanguage(locale.getLanguage());
        }

        if (UAirship.getPackageInfo() != null) {
            builder.setAppVersion(UAirship.getPackageInfo().versionName);
        }

        builder.setSdkVersion(UAirship.getVersion());

        if (isDataCollectionEnabled()) {
            TelephonyManager tm = (TelephonyManager) UAirship.getApplicationContext().getSystemService(Context.TELEPHONY_SERVICE);
            if (tm != null) {
                builder.setCarrier(tm.getNetworkOperatorName());
            }

            builder.setDeviceModel(Build.MODEL);

            builder.setApiVersion(Build.VERSION.SDK_INT);
        }

        for (ChannelRegistrationPayloadExtender extender : channelRegistrationPayloadExtenders) {
            builder = extender.extend(builder);
        }

        return builder.build();
    }

    /**
     * Determines whether tags are enabled on the device.
     * If <code>false</code>, no locally specified tags will be sent to the server during registration.
     * The default value is <code>true</code>.
     *
     * @return <code>true</code> if tags are enabled on the device, <code>false</code> otherwise.
     */
    public boolean getChannelTagRegistrationEnabled() {
        return channelTagRegistrationEnabled;
    }

    /**
     * Sets whether tags are enabled on the device. The default value is <code>true</code>.
     * If <code>false</code>, no locally specified tags will be sent to the server during registration.
     *
     * @param enabled A boolean indicating whether tags are enabled on the device.
     */
    public void setChannelTagRegistrationEnabled(boolean enabled) {
        channelTagRegistrationEnabled = enabled;
    }

    /**
     * Gets any pending tag updates.
     *
     * @return The list of pending tag updates.
     * @hide
     */
    @NonNull
    @RestrictTo(RestrictTo.Scope.LIBRARY_GROUP)
    public List<TagGroupsMutation> getPendingTagUpdates() {
        return tagGroupRegistrar.getPendingMutations();
    }

    /**
     * Determines whether channel creation is initially disabled, to be enabled later
     * by enableChannelCreation.
     *
     * @return <code>true</code> if channel creation is initially disabled, <code>false</code> otherwise.
     */
    boolean isChannelCreationDelayEnabled() {
        return channelCreationDelayEnabled;
    }

    /**
     * Check the specified payload and last registration time to determine if registration is required
     *
     * @param payload The channel registration payload
     * @return <code>True</code> if registration is required, <code>false</code> otherwise
     */
    private boolean shouldUpdateRegistration(@NonNull ChannelRegistrationPayload payload) {
        // check time and payload
        ChannelRegistrationPayload lastSuccessPayload = getLastRegistrationPayload();
        if (lastSuccessPayload == null) {
            Logger.verbose("AirshipChannel - Should update registration. Last payload is null.");
            return true;
        }

        long timeSinceLastRegistration = (System.currentTimeMillis() - getLastRegistrationTime());
        if (timeSinceLastRegistration >= CHANNEL_REREGISTRATION_INTERVAL_MS) {
            Logger.verbose("AirshipChannel - Should update registration. Time since last registration time is greater than 24 hours.");
            return true;
        }

        if (!payload.equals(lastSuccessPayload)) {
            Logger.verbose("AirshipChannel - Should update registration. Channel registration payload has changed.");
            return true;
        }

        return false;
    }

    /**
     * Sets the last registration payload and registration time. The last payload and registration
     * time are used to prevent duplicate channel updates.
     *
     * @param channelPayload A ChannelRegistrationPayload.
     */
    private void setLastRegistrationPayload(ChannelRegistrationPayload channelPayload) {
        getDataStore().put(LAST_REGISTRATION_PAYLOAD_KEY, channelPayload);
        getDataStore().put(LAST_REGISTRATION_TIME_KEY, System.currentTimeMillis());
    }

    /**
     * Gets the last registration payload
     *
     * @return a ChannelRegistrationPayload
     */
    @Nullable
    private ChannelRegistrationPayload getLastRegistrationPayload() {
        JsonValue jsonValue = getDataStore().getJsonValue(LAST_REGISTRATION_PAYLOAD_KEY);
        if (jsonValue.isNull()) {
            return null;
        }

        try {
            return ChannelRegistrationPayload.fromJson(jsonValue);
        } catch (JsonException e) {
            Logger.error(e, "AirshipChannel - Failed to parse payload from JSON.");
            return null;
        }
    }

    /**
     * Get the last registration time
     *
     * @return the last registration time
     */
    private long getLastRegistrationTime() {
        long lastRegistrationTime = getDataStore().getLong(LAST_REGISTRATION_TIME_KEY, 0L);

        // If its in the future reset it
        if (lastRegistrationTime > System.currentTimeMillis()) {
            Logger.verbose("Resetting last registration time.");
            getDataStore().put(LAST_REGISTRATION_TIME_KEY, 0);
            return 0;
        }

        return lastRegistrationTime;
    }

    /**
     * Called to create the channel.
     *
     * @return The job result.
     */
    @WorkerThread
    @JobInfo.JobResult
    private int onCreateChannel() {
        ChannelRegistrationPayload payload = getNextChannelRegistrationPayload();
        Response<String> response;
        try {
            response = channelApiClient.createChannelWithPayload(payload);
        } catch (RequestException e) {
            Logger.debug(e, "Channel registration failed, will retry");
            return JobInfo.JOB_RETRY;
        }

        // 2xx
        if (response.isSuccessful()) {
            String channelId = response.getResult();
            Logger.info("Airship channel created: %s", channelId);
            getDataStore().put(CHANNEL_ID_KEY, channelId);
            tagGroupRegistrar.setId(channelId, false);
            attributeRegistrar.setId(channelId, false);
            setLastRegistrationPayload(payload);
            for (AirshipChannelListener listener : airshipChannelListeners) {
                listener.onChannelCreated(channelId);
            }

            if (runtimeConfig.getConfigOptions().extendedBroadcastsEnabled) {
                // Send ChannelCreated intent for other plugins that depend on Airship
                Intent channelCreatedIntent = new Intent(ACTION_CHANNEL_CREATED)
                        .setPackage(UAirship.getPackageName())
                        .addCategory(UAirship.getPackageName());

                channelCreatedIntent.putExtra(UAirship.EXTRA_CHANNEL_ID_KEY, channelId);

                getContext().sendBroadcast(channelCreatedIntent);
            }

            return JobInfo.JOB_FINISHED;
        }

        // 429 || 5xx
        if (response.isServerError() || response.isTooManyRequestsError()) {
            Logger.debug("Channel registration failed with status: %s, will retry", response.getStatus());
            return JobInfo.JOB_RETRY;
        }

        Logger.debug("Channel registration failed with status: %s", response.getStatus());
        return JobInfo.JOB_FINISHED;
    }

    /**
     * Handles channel registration update job.
     *
     * @return The job result.
     */
    @WorkerThread
    @JobInfo.JobResult
    private int onUpdateChannel() {
        String channelId = getId();
        // Create or Update Channel Registration
        int result = channelId == null ? onCreateChannel() : updateChannelRegistration(channelId);
        if (result != JobInfo.JOB_FINISHED) {
            return result;
        } else {
            channelId = getId();
            if (channelId != null) {
                // Update tag groups and attributes
                boolean attributeResult = attributeRegistrar.uploadPendingMutations();
                boolean tagResult = tagGroupRegistrar.uploadPendingMutations();
                if (!attributeResult || !tagResult) {
                    return JobInfo.JOB_RETRY;
                }
            }
        }
        return JobInfo.JOB_FINISHED;
    }

    /**
     * Handles Channel Registration update.
     * @param channelId The channel ID.
     * @return The job result.
     */
    @WorkerThread
    @JobInfo.JobResult
    private int updateChannelRegistration(@NonNull String channelId) {
        ChannelRegistrationPayload payload = getNextChannelRegistrationPayload();
        if (!shouldUpdateRegistration(payload)) {
            Logger.verbose("AirshipChannel - Channel already up to date.");
            return JobInfo.JOB_FINISHED;
        }

        Logger.verbose("AirshipChannel - Performing channel registration.");

        Response<Void> response;
        try {
            ChannelRegistrationPayload minimizedPayload = payload.minimizedPayload(getLastRegistrationPayload());
            response = channelApiClient.updateChannelWithPayload(channelId, minimizedPayload);
        } catch (RequestException e) {
            Logger.debug(e, "Channel registration failed, will retry");
            return JobInfo.JOB_RETRY;
        }

        // 2xx
        if (response.isSuccessful()) {
            Logger.info("Airship channel updated.");
            // Set non-minimized payload as the last sent version, for future comparison
            setLastRegistrationPayload(payload);
            for (AirshipChannelListener listener : airshipChannelListeners) {
                listener.onChannelUpdated(getId());
            }
            return JobInfo.JOB_FINISHED;
        }

        // 429 || 5xx
        if (response.isServerError() || response.isTooManyRequestsError()) {
            Logger.debug("Channel registration failed with status: %s, will retry", response.getStatus());
            return JobInfo.JOB_RETRY;
        }

        // 409
        if (response.getStatus() == HttpURLConnection.HTTP_CONFLICT) {
            Logger.debug("Channel registration failed with status: %s, will clear channel ID and create a new channel.", response.getStatus());
            setLastRegistrationPayload(null);
            getDataStore().remove(CHANNEL_ID_KEY);
            // Create Channel Registration
            return onCreateChannel();
        }

        Logger.debug("Channel registration failed with status: %s", response.getStatus());
        return JobInfo.JOB_FINISHED;
    }

    /**
     * Dispatches a job to update registration.
     */
    private void dispatchUpdateJob() {
        JobInfo jobInfo = JobInfo.newBuilder()
                                 .setAction(ACTION_UPDATE_CHANNEL)
                                 .setId(JobInfo.CHANNEL_UPDATE)
                                 .setNetworkAccessRequired(true)
                                 .setAirshipComponent(AirshipChannel.class)
                                 .build();

        jobDispatcher.dispatch(jobInfo);
    }

    @Override
    protected void onDataCollectionEnabledChanged(boolean isDataCollectionEnabled) {
        if (!isDataCollectionEnabled) {
            synchronized (tagLock) {
                getDataStore().remove(TAGS_KEY);
            }
            tagGroupRegistrar.clearPendingMutations();
            attributeRegistrar.clearPendingMutations();
        }
    }
}<|MERGE_RESOLUTION|>--- conflicted
+++ resolved
@@ -118,26 +118,20 @@
      * @param context The application context.
      * @param dataStore The preference data store.
      * @param runtimeConfig The runtime config.
+     * @param localeManager Locale manager.
      * @hide
      */
     @RestrictTo(RestrictTo.Scope.LIBRARY_GROUP)
     public AirshipChannel(@NonNull Context context,
                           @NonNull PreferenceDataStore dataStore,
-<<<<<<< HEAD
-                          @NonNull AirshipRuntimeConfig runtimeConfig) {
-        this(context, dataStore, runtimeConfig, LocaleManager.shared(context),
+                          @NonNull AirshipRuntimeConfig runtimeConfig,
+                          @NonNull LocaleManager localeManager) {
+
+        this(context, dataStore, runtimeConfig, localeManager,
                 JobDispatcher.shared(context), Clock.DEFAULT_CLOCK,
                 new ChannelApiClient(runtimeConfig),
                 new AttributeRegistrar(AttributeApiClient.channelClient(runtimeConfig), new PendingAttributeMutationStore(dataStore, ATTRIBUTE_DATASTORE_KEY)),
                 new TagGroupRegistrar(TagGroupApiClient.channelClient(runtimeConfig), new PendingTagGroupMutationStore(dataStore, TAG_GROUP_DATASTORE_KEY)));
-=======
-                          @NonNull AirshipRuntimeConfig runtimeConfig,
-                          @NonNull TagGroupRegistrar tagGroupRegistrar,
-                          @NonNull LocaleManager localeManager) {
-        this(context, dataStore, runtimeConfig, new ChannelApiClient(runtimeConfig),
-                tagGroupRegistrar, localeManager, JobDispatcher.shared(context),
-                new PendingAttributeMutationStore(dataStore, ATTRIBUTE_DATASTORE_KEY), new AttributeApiClient(runtimeConfig));
->>>>>>> 6c54a84c
     }
 
     @VisibleForTesting
@@ -713,6 +707,7 @@
 
     /**
      * Handles Channel Registration update.
+     *
      * @param channelId The channel ID.
      * @return The job result.
      */
@@ -790,4 +785,5 @@
             attributeRegistrar.clearPendingMutations();
         }
     }
+
 }