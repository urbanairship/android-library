--- conflicted
+++ resolved
@@ -219,20 +219,8 @@
 
         UALog.i { "Channel registration finished with result: $result" }
 
-<<<<<<< HEAD
         return onNewChannelIdCreated(result, payload)
     }
-=======
-        return if (result.isSuccessful && result.value != null) {
-            UALog.i { "Airship channel created: ${result.value.identifier}" }
-            this.channelId = result.value.identifier
-            this.lastChannelRegistrationInfo = RegistrationInfo(
-                dateMillis = clock.currentTimeMillis(),
-                lastFullUploadMillis = clock.currentTimeMillis(),
-                payload = payload,
-                location = result.value.location
-            )
->>>>>>> 0257c7c9
 
     private suspend fun onNewChannelIdCreated(
         response: RequestResult<Channel>,
@@ -245,6 +233,7 @@
             if (rememberPayload) {
                 this.lastChannelRegistrationInfo = RegistrationInfo(
                     dateMillis = clock.currentTimeMillis(),
+                    lastFullUploadMillis = clock.currentTimeMillis(),
                     payload = payload,
                     location = response.value.location
                 )
