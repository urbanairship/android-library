--- conflicted
+++ resolved
@@ -24,21 +24,11 @@
     TagGroupRegistrar(TagGroupApiClient apiClient, PendingTagGroupMutationStore pendingTagGroupMutationStore) {
         this.apiClient = apiClient;
         this.pendingTagGroupMutationStore = pendingTagGroupMutationStore;
+        this.pendingTagGroupMutationStore.collapseAndSaveMutations();
     }
 
-<<<<<<< HEAD
     void addPendingMutations(@NonNull List<TagGroupsMutation> mutations) {
         pendingTagGroupMutationStore.addAll(mutations);
-=======
-    @VisibleForTesting
-    TagGroupRegistrar(@NonNull TagGroupApiClient client, @NonNull PendingTagGroupMutationStore channelStore, @NonNull PendingTagGroupMutationStore namedUserStore) {
-        this.namedUserStore = namedUserStore;
-        this.channelStore = channelStore;
-        this.client = client;
-
-        namedUserStore.collapseMutations();
-        channelStore.collapseMutations();
->>>>>>> 508fd65d
     }
 
     void setId(String identifier, boolean clearPendingOnIdChange) {
