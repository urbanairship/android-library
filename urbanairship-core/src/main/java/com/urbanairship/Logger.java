--- conflicted
+++ resolved
@@ -4,19 +4,12 @@
 
 import android.support.annotation.NonNull;
 import android.support.annotation.Nullable;
-<<<<<<< HEAD
-=======
 import android.support.annotation.RestrictTo;
->>>>>>> e7d2bce2
 import android.util.Log;
 
 import com.urbanairship.util.UAStringUtil;
 
-import java.util.ArrayList;
-<<<<<<< HEAD
-=======
 import java.util.List;
->>>>>>> e7d2bce2
 import java.util.Locale;
 import java.util.concurrent.CopyOnWriteArrayList;
 
@@ -39,27 +32,8 @@
     /**
      * The current log level, as defined by <code>android.util.Log</code>.
      * Defaults to <code>android.util.Log.ERROR</code>.
-     * @hide
-     */
-<<<<<<< HEAD
+     */
     private static int logLevel = Log.ERROR;
-
-    /**
-     * A list of listeners.
-     */
-    private static ArrayList<LoggerListener> listeners = new ArrayList<>();
-=======
-    @RestrictTo(RestrictTo.Scope.LIBRARY_GROUP)
-    public static int logLevel = Log.ERROR;
-
-    /**
-     * The current log tag.
-     * Defaults to "UALib".
-     * @hide
-     */
-    @RestrictTo(RestrictTo.Scope.LIBRARY_GROUP)
-    public static String TAG = "UALib";
->>>>>>> e7d2bce2
 
     /**
      * A list of listeners.
@@ -75,9 +49,9 @@
             // Log directly if we do not have a throwable
             if (throwable == null) {
                 if (priority == Log.ASSERT) {
-                    Log.wtf(TAG, message);
+                    Log.wtf(tag, message);
                 } else {
-                    Log.println(priority, TAG, message);
+                    Log.println(priority, tag, message);
                 }
                 return;
             }
@@ -85,22 +59,22 @@
             // Log using one of the provided log methods
             switch (priority) {
                 case Log.INFO:
-                    Log.i(TAG, message, throwable);
+                    Log.i(tag, message, throwable);
                     break;
                 case Log.DEBUG:
-                    Log.d(TAG, message, throwable);
+                    Log.d(tag, message, throwable);
                     break;
                 case Log.VERBOSE:
-                    Log.v(TAG, message, throwable);
+                    Log.v(tag, message, throwable);
                     break;
                 case Log.WARN:
-                    Log.w(TAG, message, throwable);
+                    Log.w(tag, message, throwable);
                     break;
                 case Log.ERROR:
-                    Log.e(TAG, message, throwable);
+                    Log.e(tag, message, throwable);
                     break;
                 case Log.ASSERT:
-                    Log.wtf(TAG, message, throwable);
+                    Log.wtf(tag, message, throwable);
                     break;
             }
         }
@@ -117,7 +91,6 @@
     }
 
     /**
-<<<<<<< HEAD
      * Sets the logger tag.
      *
      * @param tag The tag.
@@ -130,48 +103,35 @@
      * Sets the log level.
      *
      * @param logLevel The log level.
-     */
+     * @hide
+     */
+    @RestrictTo(RestrictTo.Scope.LIBRARY_GROUP)
     public static void setLogLevel(int logLevel) {
         Logger.logLevel = logLevel;
     }
 
     /**
      * Gets the log level.
-     */
+     * @hide
+     */
+    @RestrictTo(RestrictTo.Scope.LIBRARY_GROUP)
     public static int getLogLevel() {
         return logLevel;
     }
 
     /**
+     * Disables Urban Airship from using the standard {@link Log} for logging.
+     */
+    public static void disableDefaultLogger() {
+        removeListener(defaultLogger);
+    }
+
+    /**
      * Adds a listener.
      *
+     * @param listener The listener.
      * @note Listener callbacks are synchronized but will be made from the originating thread.
      * Responsibility for any additional threading guarantees falls on the application.
-     *
-     * @param listener The listener.
-     */
-    public static void addListener(@NonNull LoggerListener listener) {
-        synchronized (listeners) {
-            listeners.add(listener);
-        }
-    }
-
-    /**
-     * Removes a listener.
-     *
-     * @param listener The listener.
-     */
-    public static void removeListener(@NonNull LoggerListener listener) {
-        synchronized (listeners) {
-            listeners.remove(listener);
-        }
-=======
-     * Adds a listener.
-     *
-     * @note Listener callbacks are synchronized but will be made from the originating thread.
-     * Responsibility for any additional threading guarantees falls on the application.
-     *
-     * @param listener The listener.
      */
     public static void addListener(@NonNull LoggerListener listener) {
         listeners.add(listener);
@@ -187,30 +147,13 @@
     }
 
     /**
-     * Disables Urban Airship from using the standard {@link Log} for logging.
-     */
-    public static void disableDefaultLogger() {
-        removeListener(defaultLogger);
-    }
-
-    /**
      * Send a warning log message.
      *
-     * @param s The message you would like logged.
-     * @hide
-     */
-    @RestrictTo(RestrictTo.Scope.LIBRARY_GROUP)
-    public static void warn(String s) {
-        log(Log.WARN, s);
->>>>>>> e7d2bce2
-    }
-
-    /**
-     * Send a warning log message.
-     *
-     * @param message The message you would like logged.
-     * @param args The message args.
-     */
+     * @param message The message you would like logged.
+     * @param args The message args.
+     * @hide
+     */
+    @RestrictTo(RestrictTo.Scope.LIBRARY_GROUP)
     public static void warn(@NonNull String message, @Nullable Object... args) {
         log(Log.WARN, null, message, args);
     }
@@ -219,19 +162,13 @@
      * Send a warning log message.
      *
      * @param t An exception to log
-<<<<<<< HEAD
-     * @param message The message you would like logged.
-     * @param args The message args.
-     */
+     * @param message The message you would like logged.
+     * @param args The message args.
+     * @hide
+     */
+    @RestrictTo(RestrictTo.Scope.LIBRARY_GROUP)
     public static void warn(@NonNull Throwable t, @NonNull String message, @Nullable Object... args) {
         log(Log.WARN, t, message, args);
-=======
-     * @hide
-     */
-    @RestrictTo(RestrictTo.Scope.LIBRARY_GROUP)
-    public static void warn(String s, Throwable t) {
-        log(Log.WARN, s, t);
->>>>>>> e7d2bce2
     }
 
     /**
@@ -240,128 +177,83 @@
      * @param t An exception to log
      * @hide
      */
-<<<<<<< HEAD
+    @RestrictTo(RestrictTo.Scope.LIBRARY_GROUP)
     public static void warn(@NonNull Throwable t) {
         log(Log.WARN, t, null);
-=======
-    @RestrictTo(RestrictTo.Scope.LIBRARY_GROUP)
-    public static void warn(Throwable t) {
-        log(Log.WARN, t);
->>>>>>> e7d2bce2
     }
 
     /**
      * Send a verbose log message.
      *
-<<<<<<< HEAD
-     * @param message The message you would like logged.
-     * @param args The message args.
-     */
+     * @param message The message you would like logged.
+     * @param args The message args.
+     * @hide
+     */
+    @RestrictTo(RestrictTo.Scope.LIBRARY_GROUP)
     public static void verbose(@NonNull String message, @Nullable Object... args) {
         log(Log.VERBOSE, null, message, args);
-=======
-     * @param s The message you would like logged.
-     * @hide
-     */
-    @RestrictTo(RestrictTo.Scope.LIBRARY_GROUP)
-    public static void verbose(String s) {
-        log(Log.VERBOSE, s);
->>>>>>> e7d2bce2
     }
 
     /**
      * Send a debug log message.
      *
-<<<<<<< HEAD
-     * @param message The message you would like logged.
-     * @param args The message args.
-     */
+     * @param message The message you would like logged.
+     * @param args The message args.
+     * @hide
+     */
+    @RestrictTo(RestrictTo.Scope.LIBRARY_GROUP)
     public static void debug(@NonNull String message, @Nullable Object... args) {
         log(Log.DEBUG, null, message, args);
-=======
-     * @param s The message you would like logged.
-     * @hide
-     */
-    @RestrictTo(RestrictTo.Scope.LIBRARY_GROUP)
-    public static void debug(String s) {
-        log(Log.DEBUG, s);
->>>>>>> e7d2bce2
     }
 
     /**
      * Send a debug log message.
      *
      * @param t An exception to log
-<<<<<<< HEAD
-     * @param message The message you would like logged.
-     * @param args The message args.
-     */
+     * @param message The message you would like logged.
+     * @param args The message args.
+     * @hide
+     */
+    @RestrictTo(RestrictTo.Scope.LIBRARY_GROUP)
     public static void debug(@NonNull Throwable t, @NonNull String message, @Nullable Object... args) {
         log(Log.DEBUG, t, message, args);
-=======
-     * @hide
-     */
-    @RestrictTo(RestrictTo.Scope.LIBRARY_GROUP)
-    public static void debug(String s, Throwable t) {
-        log(Log.DEBUG, s, t);
->>>>>>> e7d2bce2
     }
 
     /**
      * Send an info log message.
      *
-<<<<<<< HEAD
-     * @param message The message you would like logged.
-     * @param args The message args.
-     */
+     * @param message The message you would like logged.
+     * @param args The message args.
+     * @hide
+     */
+    @RestrictTo(RestrictTo.Scope.LIBRARY_GROUP)
     public static void info(@NonNull String message, @NonNull Object... args) {
         log(Log.INFO, null, message, args);
-=======
-     * @param s The message you would like logged.
-     * @hide
-     */
-    @RestrictTo(RestrictTo.Scope.LIBRARY_GROUP)
-    public static void info(String s) {
-        log(Log.INFO, s);
->>>>>>> e7d2bce2
     }
 
     /**
      * Send an info log message.
      *
      * @param t An exception to log
-<<<<<<< HEAD
-     * @param message The message you would like logged.
-     * @param args The message args.
-     */
+     * @param message The message you would like logged.
+     * @param args The message args.
+     * @hide
+     */
+    @RestrictTo(RestrictTo.Scope.LIBRARY_GROUP)
     public static void info(@NonNull Throwable t, @NonNull String message, @Nullable Object... args) {
         log(Log.INFO, t, message, args);
-=======
-     * @hide
-     */
-    @RestrictTo(RestrictTo.Scope.LIBRARY_GROUP)
-    public static void info(String s, Throwable t) {
-        log(Log.INFO, s, t);
->>>>>>> e7d2bce2
     }
 
     /**
      * Send an error log message.
      *
-<<<<<<< HEAD
-     * @param message The message you would like logged.
-     * @param args The message args.
-     */
+     * @param message The message you would like logged.
+     * @param args The message args.
+     * @hide
+     */
+    @RestrictTo(RestrictTo.Scope.LIBRARY_GROUP)
     public static void error(@NonNull String message, @Nullable Object... args) {
         log(Log.ERROR, null, message, args);
-=======
-     * @param s The message you would like logged.
-     * @hide
-     */
-    @RestrictTo(RestrictTo.Scope.LIBRARY_GROUP)
-    public static void error(String s) {
-        log(Log.ERROR, s);
->>>>>>> e7d2bce2
     }
 
     /**
@@ -370,24 +262,20 @@
      * @param t An exception to log
      * @hide
      */
-<<<<<<< HEAD
+    @RestrictTo(RestrictTo.Scope.LIBRARY_GROUP)
     public static void error(@NonNull Throwable t) {
         log(Log.ERROR, t, null);
-=======
-    @RestrictTo(RestrictTo.Scope.LIBRARY_GROUP)
-    public static void error(Throwable t) {
-        log(Log.ERROR, t);
->>>>>>> e7d2bce2
     }
 
     /**
      * Send an error log message.
      *
      * @param t An exception to log
-<<<<<<< HEAD
-     * @param message The message you would like logged.
-     * @param args The message args.
-     */
+     * @param message The message you would like logged.
+     * @param args The message args.
+     * @hide
+     */
+    @RestrictTo(RestrictTo.Scope.LIBRARY_GROUP)
     public static void error(@NonNull Throwable t, @NonNull String message, @Nullable Object... args) {
         log(Log.ERROR, t, message, args);
     }
@@ -402,6 +290,10 @@
      */
     private static void log(int priority, @Nullable Throwable throwable, @Nullable String message, @Nullable Object... args) {
         if (logLevel > priority) {
+            return;
+        }
+
+        if (message == null && throwable == null) {
             return;
         }
 
@@ -415,51 +307,9 @@
             formattedMessage = (args == null || args.length == 0) ? message : String.format(Locale.ROOT, message, args);
         }
 
-        // Call through to listeners
-        synchronized (listeners) {
-            for (LoggerListener listener : new ArrayList<>(listeners)) {
-                listener.onLog(priority, throwable, formattedMessage);
-            }
-        }
-
-        // Log directly if we do not have a throwable
-        if (throwable == null) {
-            if (priority == Log.ASSERT) {
-                Log.wtf(tag, formattedMessage);
-            } else {
-                Log.println(priority, tag, formattedMessage);
-            }
-            return;
-        }
-
-        // Log using one of the provided log methods
-        switch (priority) {
-            case Log.INFO:
-                Log.i(tag, formattedMessage, throwable);
-                break;
-            case Log.DEBUG:
-                Log.d(tag, formattedMessage, throwable);
-                break;
-            case Log.VERBOSE:
-                Log.v(tag, formattedMessage, throwable);
-                break;
-            case Log.WARN:
-                Log.w(tag, formattedMessage, throwable);
-                break;
-            case Log.ERROR:
-                Log.e(tag, formattedMessage, throwable);
-                break;
-            case Log.ASSERT:
-                Log.wtf(tag, formattedMessage, throwable);
-                break;
-        }
-=======
-     * @hide
-     */
-    @RestrictTo(RestrictTo.Scope.LIBRARY_GROUP)
-    public static void error(String s, Throwable t) {
-        log(Log.ERROR, s, t);
->>>>>>> e7d2bce2
+        for (LoggerListener listener : listeners) {
+            listener.onLog(priority, throwable, formattedMessage);
+        }
     }
 
     /**
@@ -468,17 +318,9 @@
      * @param value The log level as a String.
      * @param defaultValue Default value if the value is empty.
      * @return The log level.
-<<<<<<< HEAD
      * @throws IllegalArgumentException if an invalid log level is provided.
      */
     static int parseLogLevel(@Nullable String value, int defaultValue) throws IllegalArgumentException {
-=======
-     * @throws IllegalArgumentException
-     * @hide
-     */
-    @RestrictTo(RestrictTo.Scope.LIBRARY_GROUP)
-    static int parseLogLevel(String value, int defaultValue) throws IllegalArgumentException {
->>>>>>> e7d2bce2
         if (UAStringUtil.isEmpty(value)) {
             return defaultValue;
         }
@@ -511,29 +353,4 @@
             throw new IllegalArgumentException("Invalid log level: " + value);
         }
     }
-
-    private static void log(int priority, @Nullable Throwable throwable) {
-        log(priority, null, throwable);
-    }
-
-    private static void log(int priority, @Nullable String message) {
-        log(priority, message, null);
-    }
-
-    private static void log(int priority, @Nullable String message, @Nullable Throwable throwable) {
-        if (message == null && throwable == null) {
-            return;
-        }
-
-        if (logLevel > priority) {
-            return;
-        }
-
-        String formattedMessage = UAStringUtil.isEmpty(message) ? "" : message;
-
-        // Call through to listeners
-        for (LoggerListener listener : listeners) {
-            listener.onLog(priority, throwable, formattedMessage);
-        }
-    }
 }