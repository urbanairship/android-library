/* Copyright 2018 Urban Airship and Contributors */

package com.urbanairship;

import android.app.Application;
import android.content.Context;
import android.content.pm.ApplicationInfo;
import android.content.pm.PackageManager;
import android.content.pm.PackageManager.NameNotFoundException;
import android.support.annotation.NonNull;
import android.support.annotation.Nullable;
import android.util.Log;

/**
 * Autopilot allows UAirship.takeOff to be called without overriding the Application class. Typically,
 * UAirship.takeOff must be called in Application.onCreate() so that the Urban Airship library is ready to
 * handle incoming events before intents are delivered to any application components. Calling takeOff
 * directly is the simplest integration, however some application frameworks do not provide a way to
 * extend the Application class. Autopilot allows you to provide your bootstrapping code in a way
 * that allows the library to lazily execute it.
 * <p>
 * Autopilot will be called before {@link Application#onCreate()} on the main process. If this is too early
 * for the application to handle takeOff, it can be delayed by overriding {@link #allowEarlyTakeOff(Context)}.
 * If delayed or if the application uses multiple processes, {@link #automaticTakeOff(Context)} must be called
 * at <em>all</em> application entry points (i.e., in the onCreate() method of all registered
 * Broadcast Receivers, Activities and Services).
 * <p>
 * The default {@link com.urbanairship.AirshipConfigOptions} will be created from the
 * {@code airshipconfig.properties} file from the assets. To provide a different config,
 * override {@link #createAirshipConfigOptions}.
 * <p>
 * The default Autopilot behavior will call takeOff and load airship config options from the {@code airshipconfig.properties}
 * file in the assets directory. To use autopilot, add the following entry to the application block
 * in the Application AndroidManifest.xml:
 * <pre>{@code
 *  <meta-data android:name="com.urbanairship.autopilot"
 *           android:value="com.urbanairship.Autopilot" /> }</pre>
 * <p>
 * <p>
 * Autopilot can be customized in order to load config from a different source or to customize the Airship
 * instance when it is ready. To customize Autopilot, extend the class and override either {@link #allowEarlyTakeOff(Context)},
 * {@link #onAirshipReady(UAirship)}, or {@link #createAirshipConfigOptions(Context)} methods. The class
 * must be non-abstract, public, and it should only have a single public, no-argument constructor.
 * Register the class by adding an entry to the application block of your manifest containing the
 * fully qualified class name of your Autopilot implementation:
 * <pre>{@code
 *  <meta-data android:name="com.urbanairship.autopilot"
 *           android:value="com.urbanairship.push.sample.SampleAutopilot" /> }</pre>
 */
public class Autopilot implements UAirship.OnReadyCallback {

    /**
     * The name of the AndroidManifest meta-data element used to hold the fully qualified class
     * name of the application's Autopilot implementation.
     */
    @NonNull
    public static final String AUTOPILOT_MANIFEST_KEY = "com.urbanairship.autopilot";

    private static final String TAG = "Urban Airship Autopilot";

    private static boolean instanceCreationAttempted;

    private static Autopilot instance;

    /**
     * Starts the auto pilot takeOff process.
     *
     * @param context The application context.
     */
    public static void automaticTakeOff(@NonNull Context context) {
        automaticTakeOff((Application) context.getApplicationContext(), false);
    }

    /**
     * Starts the auto pilot takeOff process.
     *
     * @param application The application.
     */
    /*
     * automaticTakeOff might be called from different threads so we need to synchronize on the method
     * to prevent onCreateAirshipConfig from being called multiple times.
     */
    public static synchronized void automaticTakeOff(@NonNull Application application) {
        automaticTakeOff(application, false);
    }

    /**
     * Starts the auto pilot takeOff process.
     *
     * @param application The application.
     * @param earlyTakeoff Flag indicating if its an early takeOff or not (before Application.onCreate).
     */
    static synchronized void automaticTakeOff(@NonNull Application application, boolean earlyTakeoff) {
        if (UAirship.isFlying() || UAirship.isTakingOff()) {
            return;
        }

        if (!instanceCreationAttempted) {
            ApplicationInfo ai;
            try {
                ai = application.getPackageManager().getApplicationInfo(application.getPackageName(), PackageManager.GET_META_DATA);
                if (ai == null || ai.metaData == null) {
                    Log.e(TAG, "Unable to load app info.");
                    return;
                }
            } catch (NameNotFoundException e) {
                Log.e(TAG, "Failed to get app info.", e);
                return;
            }

            instance = createAutopilotInstance(ai);
            instanceCreationAttempted = true;
        }

        if (instance == null) {
            // Not configured for autopilot
            return;
        }

        if (earlyTakeoff && !instance.allowEarlyTakeOff(application)) {
            Log.i(TAG, "Skipping early takeoff.");
            return;
        }

        if (!instance.isReady(application)) {
            Log.i(TAG, "Autopilot not ready.");
            return;
        }

        AirshipConfigOptions options = instance.createAirshipConfigOptions(application);

        if (UAirship.isFlying() || UAirship.isTakingOff()) {
            Log.e(TAG, "Airship is flying before autopilot is able to take off. Make sure" +
                    "AutoPilot.onCreateAirshipConfig is not calling takeOff directly.");
        }

        UAirship.takeOff(application, options, instance);
        instance = null;
    }

    /**
     * Creates the app's auto pilot instance.
     *
     * @param applicationInfo The application info.
     * @return An autopilot instance, or {@code null} if the app is not configured to use auto pilot
     * or if the class is unable to be created.
     */
    @Nullable
    private static Autopilot createAutopilotInstance(@NonNull ApplicationInfo applicationInfo) {
        String classname = applicationInfo.metaData.getString(AUTOPILOT_MANIFEST_KEY);

        if (classname == null) {
            return null;
        }

        try {
            Class<?> autopilotClass = Class.forName(classname);
            return (Autopilot) autopilotClass.newInstance();
        } catch (ClassNotFoundException e) {
            Log.e(TAG, "Class not found: " + classname);
        } catch (InstantiationException e) {
            Log.e(TAG, "Unable to create class: " + classname);
        } catch (IllegalAccessException e) {
            Log.e(TAG, "Unable to access class: " + classname);
        }

        return null;
    }

    /**
     * Implement this method to provide {@link com.urbanairship.AirshipConfigOptions} for takeOff. This method
     * may return null if the config should be loaded asynchronously from the {@code airshipconfig.properties}
     * file.
     *
     * @return The launch options. If null, the options will be loaded from
     * the <code>airshipconfig.properties</code> file.
     */
    @Nullable
    public AirshipConfigOptions createAirshipConfigOptions(@NonNull Context context) {
        return null;
    }

    /**
     * Checks if Autopilot is able to takeOff before {@link Application#onCreate()}.
     * <p>
     * Early takeOff will only be called on the main process. Apps that use multiple processes need
     * to make sure {@link #automaticTakeOff(Context)} is called in any other processes that use
     * Urban Airship. If early takeOff is disabled, {@link #automaticTakeOff(Context)} must be called
     * at <em>all</em> application entry points (i.e., in the onCreate() method of all registered
     * Broadcast Receivers, Activities and Services).
     *
     * @param context The application context.
     * @return {@code true} to allow early takeOff, otherwise {@code false}.
     */
    public boolean allowEarlyTakeOff(@NonNull Context context) {
        return true;
    }

    /**
     * Called before {@link #automaticTakeOff(Context)} to make sure Autopilot is ready to takeOff.
     * <p>
     * Warning: If {@code false}, takeOff will not be called. Any synchronous access to UAirship
     * will throw an exception.
     *
     * @param context The application context.
     * @return {@code true} to allow takeOff, otherwise {@code false}.
     */
    public boolean isReady(@NonNull Context context) {
        return true;
    }

    /**
     * Called before the airship instance is returned in {@link UAirship#shared()}. Use this method
     * to perform any Airship customizations. This method is called on a background thread, but if airship
     * takes longer than 5 seconds to be ready it could cause ANRs within the application.
     *
     * @param airship The UAirship instance.
     */
    @Override
<<<<<<< HEAD
    public void onAirshipReady(@NonNull UAirship airship) {
        Logger.info("Autopilot - Airship ready!");
=======
    public void onAirshipReady(UAirship airship) {
        Logger.debug("Autopilot - Airship ready!");
>>>>>>> bf62770b
    }

}<|MERGE_RESOLUTION|>--- conflicted
+++ resolved
@@ -217,13 +217,8 @@
      * @param airship The UAirship instance.
      */
     @Override
-<<<<<<< HEAD
     public void onAirshipReady(@NonNull UAirship airship) {
-        Logger.info("Autopilot - Airship ready!");
-=======
-    public void onAirshipReady(UAirship airship) {
         Logger.debug("Autopilot - Airship ready!");
->>>>>>> bf62770b
     }
 
 }