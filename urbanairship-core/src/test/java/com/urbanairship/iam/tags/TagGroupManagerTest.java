/* Copyright 2018 Urban Airship and Contributors */

package com.urbanairship.iam.tags;

import android.support.annotation.NonNull;

import com.urbanairship.BaseTestCase;
import com.urbanairship.TestApplication;
import com.urbanairship.TestClock;
import com.urbanairship.UAirship;
import com.urbanairship.push.PushManager;

import org.junit.Before;
import org.junit.Test;
import org.mockito.invocation.InvocationOnMock;
import org.mockito.stubbing.Answer;


import java.util.HashMap;
import java.util.HashSet;
import java.util.Map;
import java.util.Set;
import java.util.concurrent.TimeUnit;

import static com.urbanairship.iam.tags.TestUtils.tagSet;
import static junit.framework.Assert.assertEquals;
import static junit.framework.Assert.assertFalse;
import static junit.framework.Assert.assertNotNull;
import static junit.framework.Assert.assertTrue;
import static org.mockito.ArgumentMatchers.any;
import static org.mockito.ArgumentMatchers.anyLong;
import static org.mockito.ArgumentMatchers.eq;
import static org.mockito.Mockito.doAnswer;
import static org.mockito.Mockito.mock;
import static org.mockito.Mockito.reset;
import static org.mockito.Mockito.times;
import static org.mockito.Mockito.verify;
import static org.mockito.Mockito.verifyNoMoreInteractions;
import static org.mockito.Mockito.verifyZeroInteractions;
import static org.mockito.Mockito.when;

/**
 * {@link TagGroupManager} tests.
 */
public class TagGroupManagerTest extends BaseTestCase {

    private TagGroupManager manager;

    private TagGroupLookupApiClient mockClient;
    private PushManager mockPushManager;
    private TagGroupHistorian mockHistorian;

    private TestCallback callback;
    private String channelId;

    private Map<String, Set<String>> requestTags;
    private Map<String, Set<String>> callbackResponseTags;
    private Map<String, Set<String>> clientResponseTags;

    private TestClock clock;

    @Before
    public void setup() {
        clock = new TestClock();

        requestTags = new HashMap<>();
        requestTags.put("some-group", tagSet("cool", "story"));

        callbackResponseTags = new HashMap<>();
        callbackResponseTags.put("some-group", tagSet("cool", "story"));
        callbackResponseTags.put("some-other-group", tagSet("not cool"));
        callbackResponseTags.put("yet-another-group", tagSet("so cool"));
        


        clientResponseTags = new HashMap<>();
        clientResponseTags.put("some-group", tagSet("cool"));
        clientResponseTags.put("some-other-group", tagSet("not cool"));

        mockClient = mock(TagGroupLookupApiClient.class);
        mockPushManager = mock(PushManager.class);

        channelId = "some-channel-id";
        when(mockPushManager.getChannelId()).thenAnswer(new Answer<String>() {
            @Override
            public String answer(InvocationOnMock invocation) throws Throwable {
                return channelId;
            }
        });

        mockHistorian = mock(TagGroupHistorian.class);
        manager = new TagGroupManager(mockClient, mockPushManager, mockHistorian, TestApplication.getApplication().preferenceDataStore, clock);

        callback = new TestCallback();
        manager.setRequestTagsCallback(callback);

        // Request the current tags
        callback.tags = callbackResponseTags;


    }

    /**
     * Test getTags returns the intersection of tags from the server and
     * the requested tags.
     */
    @Test
    public void getTags() {
        // Set up a response that returns all the tags
        when(mockClient.lookupTagGroups(channelId, UAirship.ANDROID_PLATFORM, getExpectedClientRequestTags(), null))
                .thenReturn(new TagGroupResponse(200, clientResponseTags, "lastModifiedTime"));


        TagGroupResult result = manager.getTags(requestTags);

        // Verify the historian was consulted
        verify(mockHistorian).applyLocalData(clientResponseTags, clock.currentTimeMillis - manager.getPreferLocalTagDataTime());

        // Verify the result. Should contain only the single tag "cool" in "some-group".
        assertTrue(result.success);
        assertEquals(1, result.tagGroups.size());
        assertNotNull(result.tagGroups.get("some-group"));
        assertEquals(1, result.tagGroups.get("some-group").size());
        assertTrue(result.tagGroups.get("some-group").contains("cool"));
    }

    /**
     * Test getTags uses cache if available.
     */
    @Test
    public void getTagsUsesCache() {
        // Set up a response that returns all the tags
        when(mockClient.lookupTagGroups(channelId, UAirship.ANDROID_PLATFORM, getExpectedClientRequestTags(), null))
                .thenReturn(new TagGroupResponse(200, clientResponseTags, "lastModifiedTime"));


        TagGroupResult result = manager.getTags(requestTags);

        TagGroupResult cachedResult = manager.getTags(requestTags);

        verify(mockClient).lookupTagGroups(channelId, UAirship.ANDROID_PLATFORM, getExpectedClientRequestTags(), null);
        verifyNoMoreInteractions(mockClient);

        // Results should be the same
        assertEquals(result.success, cachedResult.success);
        assertEquals(result.tagGroups, cachedResult.tagGroups);
    }

    /**
     * Test getTags uses the local data applied by the historian.
     */
    @Test
    public void getTagsUsesLocalData() {
        // Set up a response that returns all the tags
        when(mockClient.lookupTagGroups(channelId, UAirship.ANDROID_PLATFORM, getExpectedClientRequestTags(), null))
                .thenReturn(new TagGroupResponse(200, clientResponseTags, "lastModifiedTime"));

        // Add the tag "story" so we should get "cool" "story" back instead of just "cool".
        doAnswer(new Answer<Void>() {
            @Override
            public Void answer(InvocationOnMock invocation) throws Throwable {
                Map<String, Set<String>> tags = invocation.getArgument(0);
                tags.get("some-group").add("story");
                return null;
            }
        }).when(mockHistorian).applyLocalData(eq(clientResponseTags), anyLong());

        TagGroupResult result = manager.getTags(requestTags);

        // Verify the result.
        assertTrue(result.success);
        assertEquals(1, result.tagGroups.size());
        assertNotNull(result.tagGroups.get("some-group"));
        assertEquals(2, result.tagGroups.get("some-group").size());
        assertTrue(result.tagGroups.get("some-group").contains("cool"));
        assertTrue(result.tagGroups.get("some-group").contains("story"));
    }

    /**
     * Test getTags overrides the device group with the push manager
     * tags if it channel tags are enabled.
     */
    @Test
    public void getTagsDeviceGroup() {
        // Setup push to return device tags
        Set<String> deviceTags = tagSet("local tag");
        when(mockPushManager.getTags()).thenReturn(deviceTags);
        when(mockPushManager.getChannelTagRegistrationEnabled()).thenReturn(true);

        // Have the response return a server side device tag
        clientResponseTags.put("device", tagSet("server tag"));

        // Request the local device tag as well as the other tag groups
        requestTags.put("device", tagSet("server tag", "local tag"));

        // Set up a response that returns all the tags
        when(mockClient.lookupTagGroups(channelId, UAirship.ANDROID_PLATFORM, getExpectedClientRequestTags(), null))
                .thenReturn(new TagGroupResponse(200, clientResponseTags, "lastModifiedTime"));

        TagGroupResult result = manager.getTags(requestTags);

        // Verify the result.
        assertTrue(result.success);
        assertEquals(2, result.tagGroups.size());
        assertEquals(1, result.tagGroups.get("device").size());
        assertTrue(result.tagGroups.get("device").contains("local tag"));
    }

    /**
     * Test getTags does not overrides the device group with the push manager
     * tags if it channel tags are disabled.
     */
    @Test
    public void getTagsDeviceGroupPushManagerTagsDisabled() {
        when(mockPushManager.getChannelTagRegistrationEnabled()).thenReturn(false);

        // Have the response return a server side device tag
        clientResponseTags.put("device", tagSet("server tag"));

        // Request the local device tag as well as the other tag groups
        requestTags.put("device", tagSet("server tag"));

        // Set up a response that returns all the tags
        when(mockClient.lookupTagGroups(channelId, UAirship.ANDROID_PLATFORM, getExpectedClientRequestTags(), null))
                .thenReturn(new TagGroupResponse(200, clientResponseTags, "lastModifiedTime"));

        TagGroupResult result = manager.getTags(requestTags);

        // Verify the result.
        assertTrue(result.success);
        assertEquals(2, result.tagGroups.size());
        assertEquals(1, result.tagGroups.get("device").size());
        assertTrue(result.tagGroups.get("device").contains("server tag"));
    }

    /**
     * Test getting only device tags when channel tags are enabled does not
     * fetch tag groups.
     */
    @Test
    public void getTagsOnlyDeviceTags() {
        // Setup push to return device tags
        Set<String> deviceTags = tagSet("local tag");
        when(mockPushManager.getTags()).thenReturn(deviceTags);
        when(mockPushManager.getChannelTagRegistrationEnabled()).thenReturn(true);

        // Request only the local tag
        requestTags.clear();
        requestTags.put("device", tagSet("local tag"));

        TagGroupResult result = manager.getTags(requestTags);

        // Verify the result.
        assertTrue(result.success);
        assertEquals(1, result.tagGroups.size());
        assertEquals(1, result.tagGroups.get("device").size());
        assertTrue(result.tagGroups.get("device").contains("local tag"));

        verifyZeroInteractions(mockClient);
    }

    /**
     * Test requesting an empty set of tags does not fetch tag groups.
     */
    @Test
    public void getTagsEmptyRequest() {
        requestTags.clear();

        TagGroupResult result = manager.getTags(requestTags);
        assertTrue(result.success);
        assertTrue(result.tagGroups.isEmpty());

        verifyZeroInteractions(mockClient);
    }

    /**
     * Test requesting tags when the channel is not set returns a failed result.
     */
    @Test
    public void getTagsNoChannel() {
        channelId = null;

        TagGroupResult result = manager.getTags(requestTags);
        assertFalse(result.success);

        verifyZeroInteractions(mockClient);
    }


    /**
     * Test requesting tags when the client fails to fetch tags.
     */
    @Test
    public void getTagsBadResponse() {
        // Set up a 400 response
        when(mockClient.lookupTagGroups(channelId, UAirship.ANDROID_PLATFORM, getExpectedClientRequestTags(), null))
                .thenReturn(new TagGroupResponse(400, null, null));

        TagGroupResult result = manager.getTags(requestTags);

        assertFalse(result.success);
    }

    /**
     * Test requesting tags will refresh the cache if its been longer than the max cache age.
     */
    @Test
    public void testRefreshCache() {
        manager.setCacheMaxAgeTime(TagGroupManager.MIN_CACHE_MAX_AGE_TIME_MS, TimeUnit.MILLISECONDS);

        TagGroupResponse response = new TagGroupResponse(200, clientResponseTags, "lastModifiedTime");

        // Set up a response that returns all the tags
        when(mockClient.lookupTagGroups(channelId, UAirship.ANDROID_PLATFORM, getExpectedClientRequestTags(), null))
                .thenReturn(response);


        TagGroupResult result = manager.getTags(requestTags);
        assertTrue(result.success);

        verify(mockClient, times(1)).lookupTagGroups(channelId, UAirship.ANDROID_PLATFORM, getExpectedClientRequestTags(), null);

        // Time travel past the cache max age
        clock.currentTimeMillis += TagGroupManager.MIN_CACHE_MAX_AGE_TIME_MS + 1;

        // Set up a response that returns all the tags
        when(mockClient.lookupTagGroups(channelId, UAirship.ANDROID_PLATFORM, getExpectedClientRequestTags(), response))
                .thenReturn(response);

        // Fetch tag again
        result = manager.getTags(requestTags);
        assertTrue(result.success);

        // Verify the second call was made with the previous cached response
        verify(mockClient, times(1)).lookupTagGroups(channelId, UAirship.ANDROID_PLATFORM, getExpectedClientRequestTags(), response);
    }


    /**
     * Test requesting tags will still use the cache if fails to update as long as its age is less
     * than the stale read time.
     */
    @Test
    public void getTagsStaleCache() {
        manager.setCacheMaxAgeTime(TagGroupManager.MIN_CACHE_MAX_AGE_TIME_MS, TimeUnit.MILLISECONDS);
        manager.setCacheStaleReadTime(TagGroupManager.MIN_CACHE_MAX_AGE_TIME_MS + 10, TimeUnit.MILLISECONDS);

        TagGroupResponse response = new TagGroupResponse(200, clientResponseTags, "lastModifiedTime");

        // Set up a response that returns all the tags
        when(mockClient.lookupTagGroups(channelId, UAirship.ANDROID_PLATFORM, getExpectedClientRequestTags(), null))
                .thenReturn(response);

        TagGroupResult result = manager.getTags(requestTags);
        assertTrue(result.success);

        verify(mockClient, times(1)).lookupTagGroups(channelId, UAirship.ANDROID_PLATFORM, getExpectedClientRequestTags(), null);

        // Time travel past the cache max age
        clock.currentTimeMillis += TagGroupManager.MIN_CACHE_MAX_AGE_TIME_MS + 1;

        // Set up a 400 response
        when(mockClient.lookupTagGroups(channelId, UAirship.ANDROID_PLATFORM, getExpectedClientRequestTags(), response))
                .thenReturn(new TagGroupResponse(400, null, null));

        // Fetch tag again, should still be success
        result = manager.getTags(requestTags);
        assertTrue(result.success);

        // Time travel past the cache max stale read time
        clock.currentTimeMillis += 10;

        // Fetch tag again, should no longer use stale cache
        result = manager.getTags(requestTags);
        assertFalse(result.success);
    }

    /**
     * Test requesting new tags that were previously not fetched will cause the cache to be refreshed.
     */
    @Test
    public void getTagsNewTags() {
        // Set up a response that returns all the tags
        when(mockClient.lookupTagGroups(channelId, UAirship.ANDROID_PLATFORM, getExpectedClientRequestTags(), null))
                .thenReturn(new TagGroupResponse(200, clientResponseTags, "lastModifiedTime"));


        manager.getTags(requestTags);

        verify(mockClient, times(1))
                .lookupTagGroups(channelId, UAirship.ANDROID_PLATFORM, getExpectedClientRequestTags(), null);

        // Request a new tag that the manager did not previously request.
        requestTags.get("some-group").add("new-tag");

        manager.getTags(requestTags);

<<<<<<< HEAD
        // Verify we hit the client twice. It should throw away the cached response since the tags do not match
        verify(mockClient, times(2)).lookupTagGroups(channelId, UAirship.ANDROID_PLATFORM, getExpectedClientRequestTags(), null);
=======
        verify(mockClient, times(1))
                .lookupTagGroups(channelId, UAirship.ANDROID_PLATFORM, getExpectedClientRequestTags(), null);

>>>>>>> b8c484e9
        verifyNoMoreInteractions(mockClient);
    }

    /**
     * Test setting local data time and cache stale read time updates the historians max record age.
     */
    @Test
    public void historianMaxRecordAge() {
        manager.setPreferLocalTagDataTime(10, TimeUnit.MILLISECONDS);
        manager.setCacheStaleReadTime(10, TimeUnit.MILLISECONDS);

        reset(mockHistorian);

        manager.setPreferLocalTagDataTime(20, TimeUnit.MILLISECONDS);
        verify(mockHistorian).setMaxRecordAge(30, TimeUnit.MILLISECONDS);

        manager.setCacheStaleReadTime(20, TimeUnit.MILLISECONDS);
        verify(mockHistorian).setMaxRecordAge(40, TimeUnit.MILLISECONDS);
    }

    /**
     * Getting tags without the callback set should throw an illegal state exception.
     */
    @Test(expected = IllegalStateException.class)
    public void getTagsNoCallback() {
        manager.setRequestTagsCallback(null);
        manager.getTags(new HashMap<String, Set<String>>());
    }

    /**
     * Test disabled will return a error result.
     */
    @Test
    public void getTagsDisabled() {
        manager.setEnabled(false);

        TagGroupResult result = manager.getTags(requestTags);
        assertFalse(result.success);

        verifyZeroInteractions(mockClient);
    }

    private Map<String, Set<String>> getExpectedClientRequestTags() {
<<<<<<< HEAD
        Map<String, Set<String>> tags = new HashMap<>(callbackResponseTags);
        tags.putAll(requestTags);
        return tags;
=======
        return TagGroupUtils.union(callbackResponseTags, requestTags);
>>>>>>> b8c484e9
    }

    private class TestCallback implements TagGroupManager.RequestTagsCallback {

        Map<String, Set<String>> tags;

        @NonNull
        @Override
        public Map<String, Set<String>> getTags() throws Exception {
            return tags;
        }
    }
}<|MERGE_RESOLUTION|>--- conflicted
+++ resolved
@@ -70,7 +70,6 @@
         callbackResponseTags.put("some-group", tagSet("cool", "story"));
         callbackResponseTags.put("some-other-group", tagSet("not cool"));
         callbackResponseTags.put("yet-another-group", tagSet("so cool"));
-        
 
 
         clientResponseTags = new HashMap<>();
@@ -395,14 +394,9 @@
 
         manager.getTags(requestTags);
 
-<<<<<<< HEAD
-        // Verify we hit the client twice. It should throw away the cached response since the tags do not match
-        verify(mockClient, times(2)).lookupTagGroups(channelId, UAirship.ANDROID_PLATFORM, getExpectedClientRequestTags(), null);
-=======
         verify(mockClient, times(1))
                 .lookupTagGroups(channelId, UAirship.ANDROID_PLATFORM, getExpectedClientRequestTags(), null);
 
->>>>>>> b8c484e9
         verifyNoMoreInteractions(mockClient);
     }
 
@@ -446,13 +440,7 @@
     }
 
     private Map<String, Set<String>> getExpectedClientRequestTags() {
-<<<<<<< HEAD
-        Map<String, Set<String>> tags = new HashMap<>(callbackResponseTags);
-        tags.putAll(requestTags);
-        return tags;
-=======
         return TagGroupUtils.union(callbackResponseTags, requestTags);
->>>>>>> b8c484e9
     }
 
     private class TestCallback implements TagGroupManager.RequestTagsCallback {
