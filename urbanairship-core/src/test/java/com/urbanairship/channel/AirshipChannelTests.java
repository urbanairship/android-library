/* Copyright Airship and Contributors */

package com.urbanairship.channel;

import android.content.Context;
import android.content.Intent;
import android.os.Build;
import android.telephony.TelephonyManager;

import com.urbanairship.AirshipConfigOptions;
import com.urbanairship.BaseTestCase;
import com.urbanairship.PreferenceDataStore;
import com.urbanairship.TestAirshipRuntimeConfig;
<<<<<<< HEAD
import com.urbanairship.TestClock;
import com.urbanairship.TestLocaleManager;
=======
>>>>>>> 6c54a84c
import com.urbanairship.UAirship;
import com.urbanairship.http.RequestException;
import com.urbanairship.http.Response;
import com.urbanairship.job.JobDispatcher;
import com.urbanairship.job.JobInfo;
import com.urbanairship.locale.LocaleManager;

import org.junit.Before;
import org.junit.Test;
import org.mockito.ArgumentMatcher;
import org.mockito.Mockito;
import org.robolectric.RuntimeEnvironment;
import org.robolectric.Shadows;

import java.util.Collections;
import java.util.HashSet;
import java.util.List;
import java.util.Locale;
import java.util.Set;
import java.util.TimeZone;

import javax.net.ssl.HttpsURLConnection;

import androidx.annotation.NonNull;

import static org.junit.Assert.assertEquals;
import static org.junit.Assert.assertFalse;
import static org.junit.Assert.assertNotNull;
import static org.junit.Assert.assertNull;
import static org.junit.Assert.assertTrue;
import static org.mockito.ArgumentMatchers.any;
import static org.mockito.ArgumentMatchers.eq;
import static org.mockito.Mockito.atLeastOnce;
import static org.mockito.Mockito.clearInvocations;
import static org.mockito.Mockito.doThrow;
import static org.mockito.Mockito.mock;
import static org.mockito.Mockito.times;
import static org.mockito.Mockito.verify;
import static org.mockito.Mockito.verifyZeroInteractions;
import static org.mockito.Mockito.when;

/**
 * Tests for {@link AirshipChannel}.
 */
public class AirshipChannelTests extends BaseTestCase {

    private AirshipChannel airshipChannel;
    private ChannelApiClient mockClient;
    private AttributeRegistrar mockAttributeRegistrar;
    private TagGroupRegistrar mockTagGroupRegistrar;

    private JobDispatcher mockDispatcher;
    private LocaleManager localeManager;

    private PreferenceDataStore dataStore;

    private TestAirshipRuntimeConfig runtimeConfig;
    private TestClock clock;

    private static final JobInfo UPDATE_CHANNEL_JOB = JobInfo.newBuilder()
                                                                  .setAction("ACTION_UPDATE_CHANNEL")
                                                                  .build();

    @Before
    public void setUp() {
        mockDispatcher = mock(JobDispatcher.class);
        mockClient = mock(ChannelApiClient.class);
        mockAttributeRegistrar = mock(AttributeRegistrar.class);
        mockTagGroupRegistrar = mock(TagGroupRegistrar.class);

        clock = new TestClock();

        dataStore = getApplication().preferenceDataStore;
        dataStore.put(UAirship.DATA_COLLECTION_ENABLED_KEY, true);

        runtimeConfig = TestAirshipRuntimeConfig.newTestConfig();

        localeManager = new LocaleManager(getApplication(), dataStore);

        airshipChannel = new AirshipChannel(getApplication(), dataStore,
<<<<<<< HEAD
                runtimeConfig, testLocaleManager, mockDispatcher, clock,
                mockClient, mockAttributeRegistrar, mockTagGroupRegistrar);
=======
                runtimeConfig, mockClient, mockTagGroupRegistrar, localeManager,
                mockDispatcher, mockPendingAttributeStore, mockAttributeClient);
>>>>>>> 6c54a84c
    }

    /**
     * Test enabling the component updates tags and registration.
     */
    @Test
    public void testComponentEnabled() {
        airshipChannel.onComponentEnableChange(true);

        verify(mockDispatcher, times(1)).dispatch(Mockito.argThat(new ArgumentMatcher<JobInfo>() {
            @Override
            public boolean matches(JobInfo jobInfo) {
                return jobInfo.getAction().equals("ACTION_UPDATE_CHANNEL");
            }
        }));
    }

    /**
     * Test create channel.
     */
    @Test
    public void testCreateChannel() throws RequestException {
        assertNull(airshipChannel.getId());

        TestListener listener = new TestListener() {
            @Override
            public void onChannelCreated(@NonNull String channelId) {
                super.onChannelCreated(channelId);
                assertEquals("channel", channelId);
            }
        };

        airshipChannel.addChannelListener(listener);

        // Setup response
        when(mockClient.createChannelWithPayload(any(ChannelRegistrationPayload.class)))
                .thenReturn(createResponse("channel", 200));

        // Setup Attribute and Tag Groups result
        when(mockAttributeRegistrar.uploadPendingMutations()).thenReturn(true);
        when(mockTagGroupRegistrar.uploadPendingMutations()).thenReturn(true);

        // Kickoff the update request
        int result = airshipChannel.onPerformJob(UAirship.shared(), UPDATE_CHANNEL_JOB);

        assertEquals(JobInfo.JOB_FINISHED, result);
        assertEquals("channel", airshipChannel.getId());
        assertTrue(listener.onChannelCreatedCalled);

        verify(mockAttributeRegistrar).setId("channel", false);
        verify(mockTagGroupRegistrar).setId("channel", false);

        // Verify the channel created intent was fired
        List<Intent> intents = Shadows.shadowOf(RuntimeEnvironment.application).getBroadcastIntents();
        assertEquals(intents.size(), 0);
    }

    /**
     * Test create channel. Also tests the CHANNEL_CREATED broadcast.
     */
    @Test
    public void testCreateChannelWithExtendedBroadcasts() throws RequestException {
        AirshipConfigOptions configOptions =  new AirshipConfigOptions.Builder()
                .setAppKey("appKey")
                .setAppSecret("appSecret")
                .setExtendedBroadcastsEnabled(true)
                .build();
        runtimeConfig.setConfigOptions(configOptions);

        assertNull(airshipChannel.getId());

        TestListener listener = new TestListener() {
            @Override
            public void onChannelCreated(@NonNull String channelId) {
                super.onChannelCreated(channelId);
                assertEquals("channel", channelId);
            }
        };

        airshipChannel.addChannelListener(listener);

        // Setup response
        when(mockClient.createChannelWithPayload(any(ChannelRegistrationPayload.class)))
                .thenReturn(createResponse("channel", 200));

        // Setup Attribute and Tag Groups result
        when(mockAttributeRegistrar.uploadPendingMutations()).thenReturn(true);
        when(mockTagGroupRegistrar.uploadPendingMutations()).thenReturn(true);

        // Kickoff the update request
        int result = airshipChannel.onPerformJob(UAirship.shared(), UPDATE_CHANNEL_JOB);

        assertEquals(JobInfo.JOB_FINISHED, result);
        assertEquals("channel", airshipChannel.getId());
        assertTrue(listener.onChannelCreatedCalled);

        // Verify the airship ready intent was fired
        List<Intent> intents = Shadows.shadowOf(RuntimeEnvironment.application).getBroadcastIntents();
        assertEquals(intents.size(), 1);
        assertEquals(intents.get(0).getAction(), AirshipChannel.ACTION_CHANNEL_CREATED);
        assertNotNull(intents.get(0).getExtras());
        assertEquals(intents.get(0).getExtras().getString("channel_id"), "channel");
    }

    /**
     * Test update channel.
     */
    @Test
    public void testUpdateChannel() throws RequestException {
        testCreateChannel();
        assertNotNull(airshipChannel.getId());

        TestListener listener = new TestListener() {

            @Override
            public void onChannelUpdated(@NonNull String channelId) {
                super.onChannelUpdated(channelId);
                assertEquals("channel", channelId);
            }
        };

        airshipChannel.addChannelListener(listener);

        // Modify the payload so it actually updates the registration
        airshipChannel.editTags().addTag("cool").apply();

        // Setup response
        when(mockClient.updateChannelWithPayload(eq("channel"), any(ChannelRegistrationPayload.class)))
                .thenReturn(AirshipChannelTests.<Void>createResponse(null, 200));

        // Setup Attribute and Tag Groups result
        when(mockAttributeRegistrar.uploadPendingMutations()).thenReturn(true);
        when(mockTagGroupRegistrar.uploadPendingMutations()).thenReturn(true);

        // Update the registration
        int result = airshipChannel.onPerformJob(UAirship.shared(), UPDATE_CHANNEL_JOB);

        verify(mockClient, times(1)).updateChannelWithPayload(eq(airshipChannel.getId()), any(ChannelRegistrationPayload.class));
        // Should be called 2 times, one after onCreateChannel, the other after onUpdateChannel
        verify(mockAttributeRegistrar, times(2)).uploadPendingMutations();
        verify(mockTagGroupRegistrar, times(2)).uploadPendingMutations();
        assertEquals(JobInfo.JOB_FINISHED, result);
        assertTrue(listener.onChannelUpdatedCalled);
    }

    /**
     * Test channel create retries when an exception is thrown.
     */
    @Test
    public void testChannelCreateRetriesOnException() throws RequestException {
        RequestException exception = new RequestException("error");

        // Setup response
        when(mockClient.createChannelWithPayload(any(ChannelRegistrationPayload.class))).thenThrow(exception);

        // Update the registration
        int result = airshipChannel.onPerformJob(UAirship.shared(), UPDATE_CHANNEL_JOB);

        assertEquals(JobInfo.JOB_RETRY, result);
        assertNull(airshipChannel.getId());
    }

    /**
     * Test channel create retries when a recoverable exception is thrown.
     */
    @Test
    public void testChannelUpdateRetriesOnException() throws RequestException {
        testCreateChannel();

        // Modify the payload so it actually updates the registration
        airshipChannel.editTags().addTag("cool").apply();

        RequestException exception = new RequestException("error");

        // Setup response
        doThrow(exception).when(mockClient).updateChannelWithPayload(eq("channel"), any(ChannelRegistrationPayload.class));

        // Update the registration
        int result = airshipChannel.onPerformJob(UAirship.shared(), UPDATE_CHANNEL_JOB);

        assertEquals(JobInfo.JOB_RETRY, result);
        assertEquals("channel", airshipChannel.getId());
    }

    /**
     * Test channel create retries when a 5xx is returned.
     */
    @Test
    public void testChannelCreateRetriesOnServerError() throws RequestException {
        // Setup response
        when(mockClient.createChannelWithPayload(any(ChannelRegistrationPayload.class)))
                .thenReturn(createResponse("channel", 500));

        // Update the registration
        int result = airshipChannel.onPerformJob(UAirship.shared(), UPDATE_CHANNEL_JOB);

        assertEquals(JobInfo.JOB_RETRY, result);
        assertNull(airshipChannel.getId());
    }

    /**
     * Test channel create retries when a 5xx is returned.
     */
    @Test
    public void testChannelUpdateRetriesOnServerError() throws RequestException {
        testCreateChannel();

        // Modify the payload so it actually updates the registration
        airshipChannel.editTags().addTag("cool").apply();

        // Setup response
        when(mockClient.updateChannelWithPayload(eq("channel"), any(ChannelRegistrationPayload.class)))
                .thenReturn(AirshipChannelTests.<Void>createResponse(null, 500));

        // Update the registration
        int result = airshipChannel.onPerformJob(UAirship.shared(), UPDATE_CHANNEL_JOB);

        assertEquals(JobInfo.JOB_RETRY, result);
        assertEquals("channel", airshipChannel.getId());
    }

    /**
     * Test channel create retries when a 429 is returned.
     */
    @Test
    public void testChannelCreateRetriesOn429() throws RequestException {
        // Setup response
        when(mockClient.createChannelWithPayload(any(ChannelRegistrationPayload.class)))
                .thenReturn(createResponse("channel", 429));

        // Update the registration
        int result = airshipChannel.onPerformJob(UAirship.shared(), UPDATE_CHANNEL_JOB);

        assertEquals(JobInfo.JOB_RETRY, result);
        assertNull(airshipChannel.getId());
    }

    /**
     * Test channel create retries when a 429 is returned.
     */
    @Test
    public void testChannelUpdateRetriesOn429() throws RequestException {
        testCreateChannel();

        // Modify the payload so it actually updates the registration
        airshipChannel.editTags().addTag("cool").apply();

        // Setup response
        when(mockClient.updateChannelWithPayload(eq("channel"), any(ChannelRegistrationPayload.class)))
                .thenReturn(AirshipChannelTests.<Void>createResponse(null, 429));

        // Update the registration
        int result = airshipChannel.onPerformJob(UAirship.shared(), UPDATE_CHANNEL_JOB);

        assertEquals(JobInfo.JOB_RETRY, result);
        assertEquals("channel", airshipChannel.getId());
    }

    /**
     * Test channel update recreates the channel on update.
     */
    @Test
    public void testChannelUpdateRecreatesOn409() throws RequestException {
        testCreateChannel();

        TestListener listener = new TestListener() {
            @Override
            public void onChannelCreated(@NonNull String channelId) {
                super.onChannelCreated(channelId);
                assertEquals("channel", channelId);
            }
        };

        airshipChannel.addChannelListener(listener);

        // Modify the payload so it actually updates the registration
        airshipChannel.editTags().addTag("cool").apply();

        clearInvocations(mockDispatcher);

        // Setup response
        when(mockClient.updateChannelWithPayload(eq("channel"), any(ChannelRegistrationPayload.class)))
                .thenReturn(AirshipChannelTests.<Void>createResponse(null, HttpsURLConnection.HTTP_CONFLICT));

        when(mockClient.createChannelWithPayload(any(ChannelRegistrationPayload.class)))
                .thenReturn(createResponse("channel", 200));

        // Setup Attribute and TagGroup result
        when(mockAttributeRegistrar.uploadPendingMutations()).thenReturn(true);
        when(mockTagGroupRegistrar.uploadPendingMutations()).thenReturn(true);

        // Update the registration
        int result = airshipChannel.onPerformJob(UAirship.shared(), UPDATE_CHANNEL_JOB);
        assertEquals(JobInfo.JOB_FINISHED, result);

        // New channel should have been created
        assertEquals("channel", airshipChannel.getId());
        assertTrue(listener.onChannelCreatedCalled);
    }

    /**
     * Test update tag groups.
     */
    @Test
    public void testUpdateTagsSucceed() throws RequestException {
        testCreateChannel();

        // Setup responses
        when(mockClient.updateChannelWithPayload(eq("channel"), any(ChannelRegistrationPayload.class)))
                .thenReturn(AirshipChannelTests.<Void>createResponse(null, 200));
        when(mockAttributeRegistrar.uploadPendingMutations()).thenReturn(true);
        when(mockTagGroupRegistrar.uploadPendingMutations()).thenReturn(true);

        // Update the tags
        int result = airshipChannel.onPerformJob(UAirship.shared(), UPDATE_CHANNEL_JOB);
        assertEquals(JobInfo.JOB_FINISHED, result);
    }

    /**
     * Test update named user retries when the upload fails.
     */
    @Test
    public void testUpdateTagsRetry() throws RequestException {
        testCreateChannel();

        // Modify the payload so it actually updates the registration
        airshipChannel.editTags().addTag("cool").apply();

        clearInvocations(mockDispatcher);

        // Setup responses
        when(mockClient.updateChannelWithPayload(eq("channel"), any(ChannelRegistrationPayload.class)))
                .thenReturn(AirshipChannelTests.<Void>createResponse(null, 200));
        when(mockAttributeRegistrar.uploadPendingMutations()).thenReturn(true);
        when(mockTagGroupRegistrar.uploadPendingMutations()).thenReturn(false);

        // Update the tags
        int result = airshipChannel.onPerformJob(UAirship.shared(), UPDATE_CHANNEL_JOB);
        assertEquals(JobInfo.JOB_RETRY, result);
    }

    /**
     * Test update attributes.
     */
    @Test
    public void testUpdateAttributesSucceed() throws RequestException {
        testCreateChannel();

        // Setup responses
        when(mockClient.updateChannelWithPayload(eq("channel"), any(ChannelRegistrationPayload.class)))
                .thenReturn(AirshipChannelTests.<Void>createResponse(null, 200));
        when(mockAttributeRegistrar.uploadPendingMutations()).thenReturn(true);
        when(mockTagGroupRegistrar.uploadPendingMutations()).thenReturn(true);

        int result = airshipChannel.onPerformJob(UAirship.shared(), UPDATE_CHANNEL_JOB);
        assertEquals(JobInfo.JOB_FINISHED, result);
    }

    /**
     * Test update named user retries when the upload fails.
     */
    @Test
    public void testUpdateAttributesRetry() throws RequestException {
        testCreateChannel();

        // Modify the payload so it actually updates the registration
        airshipChannel.editTags().addTag("cool").apply();

        clearInvocations(mockDispatcher);

        // Setup responses
        when(mockClient.updateChannelWithPayload(eq("channel"), any(ChannelRegistrationPayload.class)))
                .thenReturn(AirshipChannelTests.<Void>createResponse(null, 200));
        when(mockAttributeRegistrar.uploadPendingMutations()).thenReturn(false);
        when(mockTagGroupRegistrar.uploadPendingMutations()).thenReturn(true);

        int result = airshipChannel.onPerformJob(UAirship.shared(), UPDATE_CHANNEL_JOB);
        assertEquals(JobInfo.JOB_RETRY, result);
    }


    /**
     * Test channel registration payload
     */
    @Test
    public void testChannelRegistrationPayload() throws RequestException {
        when(mockClient.createChannelWithPayload(any(ChannelRegistrationPayload.class)))
                .thenReturn(createResponse("channel", 200));

        localeManager.setLocaleOverride(new Locale("wookiee", "KASHYYYK"));

        // Add an extender
        airshipChannel.addChannelRegistrationPayloadExtender(new AirshipChannel.ChannelRegistrationPayloadExtender() {
            @NonNull
            @Override
            public ChannelRegistrationPayload.Builder extend(@NonNull ChannelRegistrationPayload.Builder builder) {
                return builder.setUserId("cool")
                              .setPushAddress("story");
            }
        });

        airshipChannel.editTags().addTag("cool_tag").apply();

        TelephonyManager tm = (TelephonyManager) UAirship.getApplicationContext().getSystemService(Context.TELEPHONY_SERVICE);

        ChannelRegistrationPayload expectedPayload = new ChannelRegistrationPayload.Builder()
                .setLanguage("wookiee")
                .setCountry("KASHYYYK")
                .setDeviceType("android")
                .setTags(true, Collections.singleton("cool_tag"))
                .setTimezone(TimeZone.getDefault().getID())
                .setUserId("cool")
                .setPushAddress("story")
                .setAppVersion(UAirship.getPackageInfo().versionName)
                .setDeviceModel(Build.MODEL)
                .setApiVersion(Build.VERSION.SDK_INT)
                .setCarrier(tm.getNetworkOperatorName())
                .setSdkVersion(UAirship.getVersion())
                .build();

        // Update registration
        airshipChannel.onPerformJob(UAirship.shared(), UPDATE_CHANNEL_JOB);
        verify(mockClient).createChannelWithPayload(expectedPayload);
    }

    /**
     * Test channel registration payload when isDataCollectionEnabled is disabled
     */
    @Test
    public void testChannelRegistrationPayloadDataCollectionDisabled() throws RequestException {
        dataStore.put(UAirship.DATA_COLLECTION_ENABLED_KEY, false);

        when(mockClient.createChannelWithPayload(any(ChannelRegistrationPayload.class)))
                .thenReturn(createResponse("channel", 200));

        localeManager.setLocaleOverride(new Locale("wookiee", "KASHYYYK"));

        // Add an extender
        airshipChannel.addChannelRegistrationPayloadExtender(new AirshipChannel.ChannelRegistrationPayloadExtender() {
            @NonNull
            @Override
            public ChannelRegistrationPayload.Builder extend(@NonNull ChannelRegistrationPayload.Builder builder) {
                return builder.setUserId("cool")
                              .setPushAddress("story");
            }
        });

        airshipChannel.editTags().addTag("cool_tag").apply();

        TelephonyManager tm = (TelephonyManager) UAirship.getApplicationContext().getSystemService(Context.TELEPHONY_SERVICE);

        ChannelRegistrationPayload expectedPayload = new ChannelRegistrationPayload.Builder()
                .setLanguage("wookiee")
                .setCountry("KASHYYYK")
                .setDeviceType("android")
                .setTags(false, null)
                .setTimezone(TimeZone.getDefault().getID())
                .setUserId("cool")
                .setPushAddress("story")
                .setAppVersion(UAirship.getPackageInfo().versionName)
                .setSdkVersion(UAirship.getVersion())
                .build();

        // Update registration
        airshipChannel.onPerformJob(UAirship.shared(), UPDATE_CHANNEL_JOB);
        verify(mockClient).createChannelWithPayload(expectedPayload);
    }

    /**
     * Test channel registration payload for amazon devices
     */
    @Test
    public void testAmazonChannelRegistrationPayload() throws RequestException {
        runtimeConfig.setPlatform(UAirship.AMAZON_PLATFORM);

        when(mockClient.createChannelWithPayload(any(ChannelRegistrationPayload.class)))
                .thenReturn(createResponse("channel", 200));

        TelephonyManager tm = (TelephonyManager) UAirship.getApplicationContext().getSystemService(Context.TELEPHONY_SERVICE);

        ChannelRegistrationPayload expectedPayload = new ChannelRegistrationPayload.Builder()
                .setDeviceType("amazon")
                .setTimezone(TimeZone.getDefault().getID())
                .setTags(true, Collections.<String>emptySet())
                .setCountry(localeManager.getLocale().getCountry())
                .setLanguage(localeManager.getLocale().getLanguage())
                .setAppVersion(UAirship.getPackageInfo().versionName)
                .setDeviceModel(Build.MODEL)
                .setApiVersion(Build.VERSION.SDK_INT)
                .setCarrier(tm.getNetworkOperatorName())
                .setSdkVersion(UAirship.getVersion())
                .build();

        // Update registration
        airshipChannel.onPerformJob(UAirship.shared(), UPDATE_CHANNEL_JOB);
        verify(mockClient).createChannelWithPayload(expectedPayload);
    }

    /**
     * Test editTagGroups apply does not dispatch a job to update the tag groups when data collection is disabled.
     */
    @Test
    public void testTagGroupUpdatesDataCollectionDisabled() {
        dataStore.put(UAirship.DATA_COLLECTION_ENABLED_KEY, false);

        airshipChannel.editTagGroups()
                      .addTag("tagGroup", "add")
                      .removeTag("tagGroup", "remove")
                      .apply();

        verify(mockDispatcher, times(0)).dispatch(Mockito.argThat(new ArgumentMatcher<JobInfo>() {
            @Override
            public boolean matches(JobInfo jobInfo) {
                return jobInfo.getAction().equals("ACTION_UPDATE_CHANNEL");
            }
        }));
    }

    /**
     * Test editTagGroups apply does not dispatch a job to update the tag groups when data collection is disabled.
     */
    @Test
    public void testAttributesUpdatesDataCollectionDisabled() {
        dataStore.put(UAirship.DATA_COLLECTION_ENABLED_KEY, false);

        airshipChannel.editAttributes()
                .setAttribute("expected_key", "expected_value")
                .apply();

        verify(mockDispatcher, times(0)).dispatch(Mockito.argThat(new ArgumentMatcher<JobInfo>() {
            @Override
            public boolean matches(JobInfo jobInfo) {
                return jobInfo.getAction().equals("ACTION_UPDATE_CHANNEL");
            }
        }));
    }

    /**
     * Test editTagGroups apply dispatches a job to update the tag groups.
     */
    @Test
    public void testTagGroupUpdates() {
        airshipChannel.editTagGroups()
                      .addTag("tagGroup", "add")
                      .removeTag("tagGroup", "remove")
                      .apply();

        verify(mockDispatcher).dispatch(Mockito.argThat(new ArgumentMatcher<JobInfo>() {
            @Override
            public boolean matches(JobInfo jobInfo) {
                return jobInfo.getAction().equals("ACTION_UPDATE_CHANNEL");
            }
        }));
    }

    /**
     * Test editAttribute's apply function dispatches an update job and saves attributes to
     * the registrar.
     */
    @Test
    public void testAttributesUpdates() {
        clock.currentTimeMillis = 100;

        airshipChannel.editAttributes()
                      .setAttribute("expected_key", "expected_value")
                      .apply();

        AttributeMutation mutation = AttributeMutation.newSetAttributeMutation("expected_key", "expected_value");
        List<PendingAttributeMutation> expectedMutations = PendingAttributeMutation.fromAttributeMutations(Collections.singletonList(mutation), 100);
        verify(mockAttributeRegistrar).addPendingMutations(expectedMutations);

        verify(mockDispatcher).dispatch(Mockito.argThat(new ArgumentMatcher<JobInfo>() {
            @Override
            public boolean matches(JobInfo jobInfo) {
                return jobInfo.getAction().equals("ACTION_UPDATE_CHANNEL");
            }
        }));
    }

    /**
     * Test editTagGroups apply does not update the tag groups if addTags and removeTags are empty.
     */
    @Test
    public void testEmptyTagGroupUpdate() {
        airshipChannel.editTagGroups().apply();
        verifyZeroInteractions(mockDispatcher);
    }

    /**
     * Test empty editAttribute's apply function doesn't generate a call to update the attributes.
     */
    @Test
    public void testEmptyAttributeUpdates() {
        airshipChannel.editAttributes().apply();
        verifyZeroInteractions(mockDispatcher);
    }

    /**
     * Test edit tags.
     */
    @Test
    public void testEditTags() {
        Set<String> tags = new HashSet<>();
        tags.add("existing_tag");
        tags.add("another_existing_tag");

        // Set some existing tags first
        airshipChannel.setTags(tags);

        airshipChannel.editTags()
                      .addTag("hi")
                      .removeTag("another_existing_tag")
                      .apply();

        // Verify the new tags
        tags = airshipChannel.getTags();
        assertEquals(2, tags.size());
        assertTrue(tags.contains("hi"));
        assertTrue(tags.contains("existing_tag"));

        // A registration update should be triggered
        verify(mockDispatcher, atLeastOnce()).dispatch(Mockito.argThat(new ArgumentMatcher<JobInfo>() {
            @Override
            public boolean matches(JobInfo jobInfo) {
                return jobInfo.getAction().equals("ACTION_UPDATE_CHANNEL");
            }
        }));
    }

    /**
     * Test edit tags with clear set, clears the tags first before
     * doing any adds.
     */
    @Test
    public void testEditTagsClear() {
        Set<String> tags = new HashSet<>();
        tags.add("existing_tag");
        tags.add("another_existing_tag");

        // Set some existing tags first
        airshipChannel.setTags(tags);

        airshipChannel.editTags()
                      .addTag("hi")
                      .clear()
                      .apply();

        // Verify the new tags
        tags = airshipChannel.getTags();
        assertEquals(1, tags.size());
        assertTrue(tags.contains("hi"));

        verify(mockDispatcher, atLeastOnce()).dispatch(Mockito.argThat(new ArgumentMatcher<JobInfo>() {
            @Override
            public boolean matches(JobInfo jobInfo) {
                return jobInfo.getAction().equals("ACTION_UPDATE_CHANNEL");
            }
        }));
    }

    /**
     * Test set tags
     */
    @Test
    public void testTags() {
        HashSet<String> tags = new HashSet<>();
        tags.add("$xf*\"\"kkfj");
        tags.add("'''''7that'sit\"");
        tags.add("here's,some,comma,separated,stuff");

        airshipChannel.setTags(tags);
        assertEquals(tags, airshipChannel.getTags());
    }

    /**
     * Tests trimming of tag's white space when tag is only white space.
     */
    @Test
    public void testSetTagsWhiteSpaceTrimmedToEmpty() {
        HashSet<String> tags = new HashSet<>();
        tags.add(" ");
        airshipChannel.setTags(tags);
        assertTrue(airshipChannel.getTags().isEmpty());
    }

    /**
     * Tests trimming of tag's white space.
     */
    @Test
    public void testNormalizeTagsWhiteSpaceTrimmedToValid() {
        String trimmedTag = "whitespace_test_tag";

        HashSet<String> tags = new HashSet<>();
        tags.add("    whitespace_test_tag    ");

        airshipChannel.setTags(tags);
        assertEquals(airshipChannel.getTags().iterator().next(), trimmedTag);
    }

    /**
     * Tests that tag length of 128 chars cannot be set.
     */
    @Test
    public void testNormalizeTagsOverMaxLength() {
        HashSet<String> tags = new HashSet<>();

        tags.add("128_chars_lkashdflsfghekjashdflkjhsdfkjhsadkfjhskdnvpeortoivnk84389349843982ij321" +
                "masdflkjahsdgkfjandsgkljhasdg'k./l'.][;l].k,/[1");

        airshipChannel.setTags(tags);
        assertTrue(airshipChannel.getTags().isEmpty());
    }

    /**
     * Tests that max tag length of 127 chars can be set.
     */
    @Test
    public void testNormalizeTagsMaxLength() {
        String tag = "128_chars_lkashdflsfghekjashdflkjhsdfkjhsadkfjhskdnvpeortoivnk84389349843982ij321" +
                "masdflkjahsdgkfjandsgkljhasdg'k./l'.][;l].k,/[";

        HashSet<String> tags = new HashSet<>();
        tags.add(tag);

        airshipChannel.setTags(tags);
        assertEquals(airshipChannel.getTags().size(), 1);
        assertEquals(airshipChannel.getTags().iterator().next(), tag);
    }

    /**
     * Tests that zero length tag cannot be set.
     */
    @Test
    public void testNormalizeTagsZeroLength() {
        HashSet<String> tags = new HashSet<>();
        tags.add("");

        airshipChannel.setTags(tags);
        assertTrue(airshipChannel.getTags().isEmpty());

    }

    /**
     * Tests that a null tag cannot be set.
     */
    @Test
    public void testNormalizeTagsNullTag() {
        HashSet<String> tags = new HashSet<>();
        tags.add(null);

        airshipChannel.setTags(tags);
        assertTrue(airshipChannel.getTags().isEmpty());
    }

    /**
     * Tests passing an empty set clears the tags.
     */
    @Test
    public void testNormalizeTagsEmptySet() {
        String tag = "testTag";

        HashSet<String> tags = new HashSet<>();
        tags.add(tag);
        airshipChannel.setTags(tags);
        assertEquals(airshipChannel.getTags().size(), 1);
        assertEquals(airshipChannel.getTags().iterator().next(), tag);

        airshipChannel.setTags(new HashSet<String>());
        assertTrue(airshipChannel.getTags().isEmpty());
    }

    /**
     * Tests the removal of a bad tag from a 2 tag set.
     */
    @Test
    public void testNormalizeTagsMixedTagSet() {
        String tag = "testTag";

        HashSet<String> tags = new HashSet<>();
        tags.add(tag);
        tags.add("");

        airshipChannel.setTags(tags);
        assertEquals(airshipChannel.getTags().size(), 1);
        assertEquals(airshipChannel.getTags().iterator().next(), tag);
    }

    /**
     * Test delay channel creation.
     */
    @Test
    public void testDelayChannelCreation() {
        AirshipConfigOptions configOptions = new AirshipConfigOptions.Builder()
                .setDevelopmentAppKey("appKey")
                .setDevelopmentAppSecret("appSecret")
                .setChannelCreationDelayEnabled(false)
                .build();

        runtimeConfig.setConfigOptions(configOptions);

<<<<<<< HEAD
        airshipChannel = new AirshipChannel(getApplication(), dataStore,
                runtimeConfig, testLocaleManager, mockDispatcher, clock,
                mockClient, mockAttributeRegistrar, mockTagGroupRegistrar);
=======
        airshipChannel = new AirshipChannel(getApplication(), getApplication().preferenceDataStore,
                runtimeConfig, mockClient, mockTagGroupRegistrar, localeManager,
                mockDispatcher, mockPendingAttributeStore, mockAttributeClient);
>>>>>>> 6c54a84c

        airshipChannel.init();
        assertFalse(airshipChannel.isChannelCreationDelayEnabled());

        configOptions = new AirshipConfigOptions.Builder()
                .setDevelopmentAppKey("appKey")
                .setDevelopmentAppSecret("appSecret")
                .setChannelCreationDelayEnabled(true)
                .build();

        runtimeConfig.setConfigOptions(configOptions);

<<<<<<< HEAD
        airshipChannel = new AirshipChannel(getApplication(), dataStore,
                runtimeConfig, testLocaleManager, mockDispatcher, clock,
                mockClient, mockAttributeRegistrar, mockTagGroupRegistrar);
=======
        airshipChannel = new AirshipChannel(getApplication(), getApplication().preferenceDataStore,
                runtimeConfig, mockClient, mockTagGroupRegistrar, localeManager,
                mockDispatcher, mockPendingAttributeStore, mockAttributeClient);
>>>>>>> 6c54a84c

        airshipChannel.init();
        assertTrue(airshipChannel.isChannelCreationDelayEnabled());
    }

    /**
     * Test enable channel creation.
     */
    @Test
    public void testEnableChannelCreation() {
        // Enable channel delay
        AirshipConfigOptions configOptions = new AirshipConfigOptions.Builder()
                .setDevelopmentAppKey("appKey")
                .setDevelopmentAppSecret("appSecret")
                .setChannelCreationDelayEnabled(true)
                .build();

        runtimeConfig.setConfigOptions(configOptions);

<<<<<<< HEAD
        airshipChannel = new AirshipChannel(getApplication(), dataStore,
                runtimeConfig, testLocaleManager, mockDispatcher, clock,
                mockClient, mockAttributeRegistrar, mockTagGroupRegistrar);
=======

        airshipChannel = new AirshipChannel(getApplication(), getApplication().preferenceDataStore,
                runtimeConfig, mockClient, mockTagGroupRegistrar, localeManager,
                mockDispatcher, mockPendingAttributeStore, mockAttributeClient);
>>>>>>> 6c54a84c

        airshipChannel.init();

        assertTrue(airshipChannel.isChannelCreationDelayEnabled());

        // Re-enable channel creation to initiate channel registration
        airshipChannel.enableChannelCreation();

        // Ensure channel delay enabled is now false
        assertFalse(airshipChannel.isChannelCreationDelayEnabled());

        // Update should be called
        verify(mockDispatcher).dispatch(Mockito.argThat(new ArgumentMatcher<JobInfo>() {
            @Override
            public boolean matches(JobInfo jobInfo) {
                return jobInfo.getAction().equals("ACTION_UPDATE_CHANNEL");
            }
        }));
    }

    private static <T> Response<T> createResponse(T result, int status) {
        return new Response.Builder<T>(status)
                .setResponseBody("test")
                .setResult(result)
                .build();
    }

    private static class TestListener implements AirshipChannelListener {

        boolean onChannelCreatedCalled;
        boolean onChannelUpdatedCalled;

        @Override
        public void onChannelCreated(@NonNull String channelId) {
            onChannelCreatedCalled = true;
        }

        @Override
        public void onChannelUpdated(@NonNull String channelId) {
            onChannelUpdatedCalled = true;
        }

    }

}<|MERGE_RESOLUTION|>--- conflicted
+++ resolved
@@ -11,11 +11,7 @@
 import com.urbanairship.BaseTestCase;
 import com.urbanairship.PreferenceDataStore;
 import com.urbanairship.TestAirshipRuntimeConfig;
-<<<<<<< HEAD
 import com.urbanairship.TestClock;
-import com.urbanairship.TestLocaleManager;
-=======
->>>>>>> 6c54a84c
 import com.urbanairship.UAirship;
 import com.urbanairship.http.RequestException;
 import com.urbanairship.http.Response;
@@ -96,13 +92,8 @@
         localeManager = new LocaleManager(getApplication(), dataStore);
 
         airshipChannel = new AirshipChannel(getApplication(), dataStore,
-<<<<<<< HEAD
-                runtimeConfig, testLocaleManager, mockDispatcher, clock,
+                runtimeConfig, localeManager, mockDispatcher, clock,
                 mockClient, mockAttributeRegistrar, mockTagGroupRegistrar);
-=======
-                runtimeConfig, mockClient, mockTagGroupRegistrar, localeManager,
-                mockDispatcher, mockPendingAttributeStore, mockAttributeClient);
->>>>>>> 6c54a84c
     }
 
     /**
@@ -903,15 +894,9 @@
 
         runtimeConfig.setConfigOptions(configOptions);
 
-<<<<<<< HEAD
         airshipChannel = new AirshipChannel(getApplication(), dataStore,
-                runtimeConfig, testLocaleManager, mockDispatcher, clock,
+                runtimeConfig, localeManager, mockDispatcher, clock,
                 mockClient, mockAttributeRegistrar, mockTagGroupRegistrar);
-=======
-        airshipChannel = new AirshipChannel(getApplication(), getApplication().preferenceDataStore,
-                runtimeConfig, mockClient, mockTagGroupRegistrar, localeManager,
-                mockDispatcher, mockPendingAttributeStore, mockAttributeClient);
->>>>>>> 6c54a84c
 
         airshipChannel.init();
         assertFalse(airshipChannel.isChannelCreationDelayEnabled());
@@ -924,15 +909,9 @@
 
         runtimeConfig.setConfigOptions(configOptions);
 
-<<<<<<< HEAD
         airshipChannel = new AirshipChannel(getApplication(), dataStore,
-                runtimeConfig, testLocaleManager, mockDispatcher, clock,
+                runtimeConfig, localeManager, mockDispatcher, clock,
                 mockClient, mockAttributeRegistrar, mockTagGroupRegistrar);
-=======
-        airshipChannel = new AirshipChannel(getApplication(), getApplication().preferenceDataStore,
-                runtimeConfig, mockClient, mockTagGroupRegistrar, localeManager,
-                mockDispatcher, mockPendingAttributeStore, mockAttributeClient);
->>>>>>> 6c54a84c
 
         airshipChannel.init();
         assertTrue(airshipChannel.isChannelCreationDelayEnabled());
@@ -952,16 +931,9 @@
 
         runtimeConfig.setConfigOptions(configOptions);
 
-<<<<<<< HEAD
         airshipChannel = new AirshipChannel(getApplication(), dataStore,
-                runtimeConfig, testLocaleManager, mockDispatcher, clock,
+                runtimeConfig, localeManager, mockDispatcher, clock,
                 mockClient, mockAttributeRegistrar, mockTagGroupRegistrar);
-=======
-
-        airshipChannel = new AirshipChannel(getApplication(), getApplication().preferenceDataStore,
-                runtimeConfig, mockClient, mockTagGroupRegistrar, localeManager,
-                mockDispatcher, mockPendingAttributeStore, mockAttributeClient);
->>>>>>> 6c54a84c
 
         airshipChannel.init();
 
