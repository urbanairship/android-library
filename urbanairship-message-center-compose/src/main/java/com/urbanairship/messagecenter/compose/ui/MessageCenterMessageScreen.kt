--- conflicted
+++ resolved
@@ -174,11 +174,7 @@
         Row {
             Icon(
                 modifier = Modifier.size(96.dp, 96.dp),
-<<<<<<< HEAD
-                imageVector = Icons.Outlined.Info,
-=======
                 painter = painterResource(com.urbanairship.messagecenter.core.R.drawable.ua_ic_message_center_info),
->>>>>>> d494d895
                 tint = MsgCenterTheme.colors.accent,
                 contentDescription = ""
             )
