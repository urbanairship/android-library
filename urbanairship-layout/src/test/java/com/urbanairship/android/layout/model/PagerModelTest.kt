--- conflicted
+++ resolved
@@ -1,13 +1,8 @@
 /* Copyright Airship and Contributors */
 package com.urbanairship.android.layout.model
 
-<<<<<<< HEAD
-import com.urbanairship.Provider
+import android.content.Context
 import com.urbanairship.UAirship
-import app.cash.turbine.test
-=======
-import androidx.test.core.app.ApplicationProvider
->>>>>>> 86e8c225
 import com.urbanairship.android.layout.environment.ModelEnvironment
 import com.urbanairship.android.layout.environment.Reporter
 import com.urbanairship.android.layout.environment.SharedState
@@ -25,15 +20,20 @@
 import io.mockk.mockk
 import io.mockk.mockkStatic
 import io.mockk.spyk
+import io.mockk.unmockkStatic
 import io.mockk.verify
+import kotlinx.coroutines.Dispatchers
 import kotlinx.coroutines.ExperimentalCoroutinesApi
 import kotlinx.coroutines.flow.MutableSharedFlow
 import kotlinx.coroutines.flow.first
 import kotlinx.coroutines.test.StandardTestDispatcher
 import kotlinx.coroutines.test.TestResult
 import kotlinx.coroutines.test.TestScope
-import kotlinx.coroutines.test.runCurrent
+import kotlinx.coroutines.test.advanceUntilIdle
+import kotlinx.coroutines.test.resetMain
 import kotlinx.coroutines.test.runTest
+import kotlinx.coroutines.test.setMain
+import org.junit.After
 import org.junit.Assert.assertEquals
 import org.junit.Assert.assertFalse
 import org.junit.Assert.assertTrue
@@ -50,17 +50,24 @@
 
     private val scrollsFlow = MutableSharedFlow<PagerScrollEvent>()
 
-    private val mockReporter: Reporter = mockk(relaxed = true)
-    private val mockActionsRunner: ThomasActionRunner = mockk(relaxed = true)
-    private val mockEnv: ModelEnvironment = mockk(relaxed = true) {
+    private val mockReporter: Reporter = mockk(relaxUnitFun = true)
+    private val mockActionsRunner: ThomasActionRunner = mockk(relaxUnitFun = true) {
+        every { run(any(), any()) } answers { nothing }
+    }
+    private val mockEnv: ModelEnvironment = mockk(relaxUnitFun = true) {
         every { reporter } returns mockReporter
         every { actionsRunner } returns mockActionsRunner
         every { modelScope } returns testScope
-    }
-    private val mockView: PagerView = mockk(relaxed = true) {
-        every { context } returns ApplicationProvider.getApplicationContext()
-    }
-    private val mockViewListener: PagerModel.Listener = mockk(relaxed = true)
+        every { layoutState } returns mockk {
+            every { reportingContext(any(), any(), any()) } returns mockk()
+        }
+    }
+    private val mockView: PagerView = mockk(relaxUnitFun = true) {
+        every { context } returns mockk {
+            every { getSystemService(Context.ACCESSIBILITY_SERVICE) } returns mockk()
+        }
+    }
+    private val mockViewListener: PagerModel.Listener = mockk(relaxUnitFun = true)
 
     private val pagerState: SharedState<State.Pager> =
         spyk(SharedState(State.Pager(identifier = PAGER_ID)))
@@ -69,30 +76,48 @@
 
     @Before
     public fun setup() {
+        Dispatchers.setMain(testDispatcher)
+
         pagerModel = spyk(PagerModel(
             items = ITEMS,
-            viewInfo = mockk<PagerInfo>(relaxed = true),
+            viewInfo = mockk<PagerInfo>(relaxUnitFun = true) {
+                every { gestures } returns emptyList()
+            },
             pagerState = pagerState,
             environment = mockEnv,
-            properties = ModelProperties(pagerPageId = null),
-            platformProvider = { UAirship.ANDROID_PLATFORM }
+            properties = ModelProperties(pagerPageId = null)
         )).apply {
             listener = mockViewListener
         }
 
+        mockkStatic(UAirship::class)
+        every { UAirship.shared() } returns mockk {
+            every { platformType } returns UAirship.ANDROID_PLATFORM
+        }
+        every { UAirship.getApplicationContext() } returns mockk()
+
         mockkStatic(PagerView::pagerScrolls)
         every { mockView.pagerScrolls() } returns scrollsFlow
-
-        testScope.runCurrent()
+    }
+
+    @After
+    public fun tearDown() {
+        Dispatchers.resetMain()
+
+        unmockkStatic(PagerView::pagerScrolls)
+        unmockkStatic(UAirship::class)
     }
 
     @Test
     public fun testInitialState(): TestResult = runTest {
         pagerModel.onViewAttached(mockView)
+        advanceUntilIdle()
 
         verify { pagerState.update(any()) }
 
         val state = pagerState.changes.first()
+        advanceUntilIdle()
+
         // Sanity check
         assertEquals(PAGER_ID, state.identifier)
         // Verify that the model set page IDs on pagerState
@@ -107,6 +132,9 @@
     public fun testUserScrolls(): TestResult = runTest {
         pagerState.changes.test {
             pagerModel.onViewAttached(mockView)
+            advanceUntilIdle()
+            // Verify we ran actions for the 1st page
+            verify(exactly = 1) { mockActionsRunner.run(any(), any()) }
 
             val initialState = awaitItem()
             assertEquals(0, initialState.pageIndex)
@@ -116,6 +144,40 @@
 
             // Simulate a user swipe to the first page.
             scrollsFlow.emit(PagerScrollEvent(position = 1, isInternalScroll = false))
+            advanceUntilIdle()
+
+            val updatedState = awaitItem()
+            advanceUntilIdle()
+            assertEquals(1, updatedState.pageIndex)
+            assertEquals(0, updatedState.lastPageIndex)
+            assertTrue(updatedState.hasNext)
+            assertTrue(updatedState.hasPrevious)
+
+            // Verify that we reported an event and ran actions when scrolling to the 2nd page
+            verify { mockReporter.report(any(), any()) }
+            verify(exactly = 2) { mockActionsRunner.run(any(), any()) }
+
+            ensureAllEventsConsumed()
+        }
+    }
+
+    @Test
+    public fun testInternalScrolls(): TestResult = runTest {
+        pagerState.changes.test {
+            pagerModel.onViewAttached(mockView)
+            advanceUntilIdle()
+            // Verify we ran actions for the 1st page
+            verify(exactly = 1) { mockActionsRunner.run(any(), any()) }
+
+            val initialState = awaitItem()
+            assertEquals(0, initialState.pageIndex)
+            assertEquals(0, initialState.lastPageIndex)
+            assertTrue(initialState.hasNext)
+            assertFalse(initialState.hasPrevious)
+
+            // Simulate an internal scroll to the first page.
+            scrollsFlow.emit(PagerScrollEvent(position = 1, isInternalScroll = true))
+            advanceUntilIdle()
 
             val updatedState = awaitItem()
             assertEquals(1, updatedState.pageIndex)
@@ -123,37 +185,10 @@
             assertTrue(updatedState.hasNext)
             assertTrue(updatedState.hasPrevious)
 
-            // Verify that we reported an event and ran actions
-            verify { mockReporter.report(any(), any()) }
-            verify(exactly = 1) { mockActionsRunner.run(any(), any()) }
-
-            ensureAllEventsConsumed()
-        }
-    }
-
-    @Test
-    public fun testInternalScrolls(): TestResult = runTest {
-        pagerState.changes.test {
-            pagerModel.onViewAttached(mockView)
-
-            val initialState = awaitItem()
-            assertEquals(0, initialState.pageIndex)
-            assertEquals(0, initialState.lastPageIndex)
-            assertTrue(initialState.hasNext)
-            assertFalse(initialState.hasPrevious)
-
-            // Simulate an internal scroll to the first page.
-            scrollsFlow.emit(PagerScrollEvent(position = 1, isInternalScroll = true))
-
-            val updatedState = awaitItem()
-            assertEquals(1, updatedState.pageIndex)
-            assertEquals(0, updatedState.lastPageIndex)
-            assertTrue(updatedState.hasNext)
-            assertTrue(updatedState.hasPrevious)
-
-            // Verify that we didn't report an event, but did run actions.
+            // Verify that we didn't report an event, but did run
+            // actions again when scrolling to the 2nd page.
             verify(exactly = 0) { mockReporter.report(any(), any()) }
-            verify(exactly = 1) { mockActionsRunner.run(any(), any()) }
+            verify(exactly = 2) { mockActionsRunner.run(any(), any()) }
 
             ensureAllEventsConsumed()
         }
@@ -162,13 +197,14 @@
     @Test
     public fun testStateChanges(): TestResult = runTest {
         pagerModel.onViewAttached(mockView)
+        advanceUntilIdle()
 
         // Verify actions were run for the initial page display
         verify(exactly = 1) { mockActionsRunner.run(any(), any()) }
 
         pagerState.update { it.copyWithPageIndex(1) }
         // Run the pending state update task, so the model can process it.
-        testScope.runCurrent()
+        advanceUntilIdle()
 
         val state = pagerState.changes.first()
         // Sanity check
