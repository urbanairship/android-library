/* Copyright Airship and Contributors */
package com.urbanairship.android.layout.model

import android.content.Context
import android.view.View
import android.view.View.OnAttachStateChangeListener
import androidx.annotation.VisibleForTesting
import com.urbanairship.Provider
import com.urbanairship.UALog
import com.urbanairship.UAirship
import com.urbanairship.android.layout.environment.LayoutEvent
import com.urbanairship.android.layout.environment.ModelEnvironment
import com.urbanairship.android.layout.environment.State
import com.urbanairship.android.layout.environment.ViewEnvironment
import com.urbanairship.android.layout.event.ReportingEvent
import com.urbanairship.android.layout.info.Accessible
import com.urbanairship.android.layout.property.AttributeValue
import com.urbanairship.android.layout.property.EnableBehaviorType
import com.urbanairship.android.layout.property.EventHandler
import com.urbanairship.android.layout.property.StateAction
import com.urbanairship.android.layout.property.hasFormBehaviors
import com.urbanairship.android.layout.property.hasPagerBehaviors
import com.urbanairship.android.layout.property.hasTapHandler
import com.urbanairship.android.layout.reporting.AttributeName
import com.urbanairship.android.layout.reporting.LayoutData
import com.urbanairship.android.layout.util.debouncedClicks
import com.urbanairship.android.layout.util.resolveContentDescription
import com.urbanairship.android.layout.util.resolveOptional
import com.urbanairship.android.layout.widget.CheckableView
import com.urbanairship.android.layout.widget.TappableView
import com.urbanairship.audience.DeviceInfoProvider
import com.urbanairship.json.JsonValue
import com.urbanairship.json.toJsonMap
import com.urbanairship.util.PlatformUtils
import kotlinx.coroutines.CoroutineScope
import kotlinx.coroutines.Dispatchers
import kotlinx.coroutines.SupervisorJob
import kotlinx.coroutines.cancelChildren
import kotlinx.coroutines.launch

internal typealias AnyModel = BaseModel<*, *, *>

internal data class ModelProperties(
    val pagerPageId: String?
)

internal abstract class BaseModel<T : View, I : com.urbanairship.android.layout.info.View, L : BaseModel.Listener>(
    val viewInfo: I,
    protected val environment: ModelEnvironment,
    protected val properties: ModelProperties,
    private val platformProvider: Provider<Int> = Provider { UAirship.shared().platformType }
) {

    internal interface Listener {

        fun onStateUpdated(state: State.Layout) {}
        fun setBackground(old: Background?, new: Background)
        fun setVisibility(visible: Boolean)
        fun setEnabled(enabled: Boolean)
    }

    internal open var listener: L? = null

    val viewId: Int = View.generateViewId()

    private var background: Background? = null

    fun createView(
        context: Context, viewEnvironment: ViewEnvironment, itemProperties: ItemProperties?
    ): T {
        background = null

        val view = onCreateView(context, viewEnvironment, itemProperties)
        onViewCreated(view)

        updateBackground()
        view.addOnAttachStateChangeListener(object : OnAttachStateChangeListener {
            override fun onViewAttachedToWindow(v: View) {
                setupViewListeners(view)
                onViewAttached(view)
            }

            override fun onViewDetachedFromWindow(v: View) {
                onViewDetached(view)

                // Stop child jobs for the view scope, but leave the scope itself running so that
                // we can handle re-attaches.
                viewJob.cancelChildren()
            }
        })

        if (viewInfo.enableBehaviors != null) {
            if (viewInfo.enableBehaviors.hasPagerBehaviors) {
                checkNotNull(layoutState.pager) { "Pager state is required for pager behaviors" }
                modelScope.launch {
                    layoutState.pager.changes.collect { handlePagerBehaviors(it) }
                }
            }

            if (viewInfo.enableBehaviors.hasFormBehaviors) {
                checkNotNull(layoutState.form) { "Form state is required for form behaviors" }
                modelScope.launch {
                    layoutState.form.changes.collect { handleFormBehaviors(it) }
                }
            }
        }

        return view
    }

    /**
     * Helper for form input models that allows them to listen for when they are displayed
     * in the current Pager page.
     *
     * If this model is not in a Pager, the block will always be called with `isDisplayed = true`.
     *
     * This method is a no-op for models that are not form inputs or form input controllers.
     */
    protected fun onFormInputDisplayed(block: suspend (isDisplayed: Boolean) -> Unit) {
        if (!viewInfo.type.isFormInput) return

        modelScope.launch {
            var isDisplayed = false

            layoutState.pager?.changes?.collect { state ->
                val currentPageId = state.pageIds[state.pageIndex]
                val wasDisplayed = isDisplayed
                isDisplayed = currentPageId == properties.pagerPageId
                if (wasDisplayed != isDisplayed) {
                    block(isDisplayed)
                }
                // If we don't have pager state, the model is always considered to be "displayed".
            } ?: block(true)
        }
    }

    private fun setupViewListeners(view: T) {
        // Apply tap handler for any models that don't implement their own click handling.
        if (viewInfo.eventHandlers.hasTapHandler() && view !is TappableView && view !is CheckableView<*>) {
            viewScope.launch {
                view.debouncedClicks().collect { handleViewEvent(EventHandler.Type.TAP) }
            }
        }

        viewScope.launch {
            layoutState.layout?.changes?.collect {
                updateBackground(it)
                updateVisibility(it)
                listener?.onStateUpdated(it)
            }
        }
    }

    protected abstract fun onCreateView(
        context: Context, viewEnvironment: ViewEnvironment, itemProperties: ItemProperties?
    ): T

    open fun contentDescription(context: Context): String? {
        if (viewInfo is Accessible) {
            return context.resolveContentDescription(
                viewInfo.contentDescription, viewInfo.localizedContentDescription
            )
        }

        return null
    }

    protected open fun onViewCreated(view: T) = Unit

    @VisibleForTesting(otherwise = VisibleForTesting.PROTECTED)
    internal open fun onViewAttached(view: T) = Unit

    @VisibleForTesting(otherwise = VisibleForTesting.PROTECTED)
    internal open fun onViewDetached(view: T) = Unit

    protected val modelScope = environment.modelScope

    private val viewJob = SupervisorJob()
    internal val viewScope = CoroutineScope(Dispatchers.Main.immediate + viewJob)

    protected val layoutState = environment.layoutState

    protected fun report(event: ReportingEvent, state: LayoutData) =
        environment.reporter.report(event, state)

    protected fun runActions(
<<<<<<< HEAD
        actions: Map<String, JsonValue>,
        state: LayoutData = layoutState.reportingContext()
    ) {
        val platform = PlatformUtils.asString(platformProvider.get())
        val mergedActions = actions.toMutableMap()

        mergedActions
            .remove(KEY_PLATFORM_OVERRIDE)
            ?.map
            ?.get(platform)
            ?.map
            ?.let { overrides ->
                overrides.forEach { mergedActions[it.key] = it.value }
            }

        environment.actionsRunner.run(mergedActions, state)
    }

    protected fun broadcast(event: LayoutEvent) =
        modelScope.launch {
            environment.eventHandler.broadcast(event)
=======
        actions: Map<String, JsonValue>?, state: LayoutData = layoutState.reportingContext()
    ) {
        if (actions != null) {
            environment.actionsRunner.run(actions, state)
>>>>>>> 86e8c225
        }
    }

    protected fun broadcast(event: LayoutEvent) = modelScope.launch {
        environment.eventHandler.broadcast(event)
    }

    protected fun updateAttributes(attributes: Map<AttributeName, AttributeValue>) =
        environment.attributeHandler.update(attributes)

    private fun updateBackground(state: State.Layout? = null) {
        val background = if (state != null) {
            Background(
                color = state.resolveOptional(
                    overrides = viewInfo.commonViewOverrides?.backgroundColor,
                    default = viewInfo.backgroundColor
                ), border = state.resolveOptional(
                    overrides = viewInfo.commonViewOverrides?.border, default = viewInfo.border
                )
            )
        } else {
            Background(color = viewInfo.backgroundColor, border = viewInfo.border)
        }

        if (background != this.background) {
            listener?.setBackground(this.background, background)
            this.background = background
        }
    }

    private fun updateVisibility(state: State.Layout) {
        val visibility = viewInfo.visibility ?: return

        val matcher = visibility.invertWhenStateMatcher
        val match = matcher.apply(state.state.toJsonMap())

        val isVisible = if (match) {
            !visibility.default
        } else {
            visibility.default
        }

        listener?.setVisibility(isVisible)
    }

    private fun handleFormBehaviors(state: State.Form) {
        val behaviors = viewInfo.enableBehaviors ?: return
        val hasFormValidationBehavior = behaviors.contains(EnableBehaviorType.FORM_VALIDATION)
        val hasFormSubmitBehavior = behaviors.contains(EnableBehaviorType.FORM_SUBMISSION)
        val isValid = !hasFormValidationBehavior || state.isValid

        val isEnabled = when {
            hasFormSubmitBehavior && hasFormValidationBehavior -> !state.isSubmitted && isValid
            hasFormSubmitBehavior -> !state.isSubmitted
            hasFormValidationBehavior -> isValid
            else -> true
        }

        listener?.setEnabled(isEnabled)
    }

    private fun handlePagerBehaviors(state: State.Pager) {
        val behaviors = viewInfo.enableBehaviors ?: return
        val hasPagerNextBehavior = behaviors.contains(EnableBehaviorType.PAGER_NEXT)
        val hasPagerPrevBehavior = behaviors.contains(EnableBehaviorType.PAGER_PREVIOUS)

        val isEnabled =
            (hasPagerNextBehavior && state.hasNext) || (hasPagerPrevBehavior && state.hasPrevious)

        listener?.setEnabled(isEnabled)
    }

    fun runStateActions(actions: List<StateAction>?, formValue: Any? = null) {
        actions?.forEach { action ->
            when (action) {
                is StateAction.SetFormValue -> layoutState.layout?.let { state ->
                    UALog.v(
                        "StateAction: SetFormValue ${action.key} = ${
                            JsonValue.wrapOpt(
                                formValue
                            )
                        }"
                    )
                    state.update {
                        it.copy(state = it.state + (action.key to JsonValue.wrapOpt(formValue)))
                    }
                } ?: UALog.w("StateAction: SetFormValue skipped. Missing State Controller!")

                is StateAction.SetState -> layoutState.layout?.let { state ->
                    UALog.v("StateAction: SetState ${action.key} = ${action.value}")
                    state.update {
                        it.copy(state = it.state + (action.key to action.value))
                    }
                } ?: UALog.w("StateAction: SetState skipped. Missing State Controller!")

                StateAction.ClearState -> layoutState.layout?.let { state ->
                    UALog.v("StateAction: ClearState")
                    state.update {
                        it.copy(state = emptyMap())
                    }
                } ?: UALog.w("StateAction: ClearState skipped. Missing State Controller!")
            }
        }
    }

    fun handleViewEvent(type: EventHandler.Type, value: Any? = null) {
        for (handler in viewInfo.eventHandlers.orEmpty()) {
            if (handler.type == type) {
                runStateActions(handler.actions, value)
            }
        }
    }

    private companion object {
        private const val KEY_PLATFORM_OVERRIDE = "platform_action_overrides"
    }
}<|MERGE_RESOLUTION|>--- conflicted
+++ resolved
@@ -2,7 +2,6 @@
 package com.urbanairship.android.layout.model
 
 import android.content.Context
-import android.view.View
 import android.view.View.OnAttachStateChangeListener
 import androidx.annotation.VisibleForTesting
 import com.urbanairship.Provider
@@ -14,6 +13,7 @@
 import com.urbanairship.android.layout.environment.ViewEnvironment
 import com.urbanairship.android.layout.event.ReportingEvent
 import com.urbanairship.android.layout.info.Accessible
+import com.urbanairship.android.layout.info.View
 import com.urbanairship.android.layout.property.AttributeValue
 import com.urbanairship.android.layout.property.EnableBehaviorType
 import com.urbanairship.android.layout.property.EventHandler
@@ -28,7 +28,6 @@
 import com.urbanairship.android.layout.util.resolveOptional
 import com.urbanairship.android.layout.widget.CheckableView
 import com.urbanairship.android.layout.widget.TappableView
-import com.urbanairship.audience.DeviceInfoProvider
 import com.urbanairship.json.JsonValue
 import com.urbanairship.json.toJsonMap
 import com.urbanairship.util.PlatformUtils
@@ -37,6 +36,7 @@
 import kotlinx.coroutines.SupervisorJob
 import kotlinx.coroutines.cancelChildren
 import kotlinx.coroutines.launch
+import android.view.View as AndroidView
 
 internal typealias AnyModel = BaseModel<*, *, *>
 
@@ -44,7 +44,7 @@
     val pagerPageId: String?
 )
 
-internal abstract class BaseModel<T : View, I : com.urbanairship.android.layout.info.View, L : BaseModel.Listener>(
+internal abstract class BaseModel<T : AndroidView, I : View, L : BaseModel.Listener>(
     val viewInfo: I,
     protected val environment: ModelEnvironment,
     protected val properties: ModelProperties,
@@ -61,12 +61,14 @@
 
     internal open var listener: L? = null
 
-    val viewId: Int = View.generateViewId()
+    val viewId: Int = AndroidView.generateViewId()
 
     private var background: Background? = null
 
     fun createView(
-        context: Context, viewEnvironment: ViewEnvironment, itemProperties: ItemProperties?
+        context: Context,
+        viewEnvironment: ViewEnvironment,
+        itemProperties: ItemProperties?
     ): T {
         background = null
 
@@ -75,12 +77,12 @@
 
         updateBackground()
         view.addOnAttachStateChangeListener(object : OnAttachStateChangeListener {
-            override fun onViewAttachedToWindow(v: View) {
+            override fun onViewAttachedToWindow(v: AndroidView) {
                 setupViewListeners(view)
                 onViewAttached(view)
             }
 
-            override fun onViewDetachedFromWindow(v: View) {
+            override fun onViewDetachedFromWindow(v: AndroidView) {
                 onViewDetached(view)
 
                 // Stop child jobs for the view scope, but leave the scope itself running so that
@@ -184,12 +186,11 @@
         environment.reporter.report(event, state)
 
     protected fun runActions(
-<<<<<<< HEAD
-        actions: Map<String, JsonValue>,
+        actions: Map<String, JsonValue>?,
         state: LayoutData = layoutState.reportingContext()
     ) {
         val platform = PlatformUtils.asString(platformProvider.get())
-        val mergedActions = actions.toMutableMap()
+        val mergedActions = actions.orEmpty().toMutableMap()
 
         mergedActions
             .remove(KEY_PLATFORM_OVERRIDE)
@@ -201,18 +202,6 @@
             }
 
         environment.actionsRunner.run(mergedActions, state)
-    }
-
-    protected fun broadcast(event: LayoutEvent) =
-        modelScope.launch {
-            environment.eventHandler.broadcast(event)
-=======
-        actions: Map<String, JsonValue>?, state: LayoutData = layoutState.reportingContext()
-    ) {
-        if (actions != null) {
-            environment.actionsRunner.run(actions, state)
->>>>>>> 86e8c225
-        }
     }
 
     protected fun broadcast(event: LayoutEvent) = modelScope.launch {
@@ -284,39 +273,6 @@
         listener?.setEnabled(isEnabled)
     }
 
-    fun runStateActions(actions: List<StateAction>?, formValue: Any? = null) {
-        actions?.forEach { action ->
-            when (action) {
-                is StateAction.SetFormValue -> layoutState.layout?.let { state ->
-                    UALog.v(
-                        "StateAction: SetFormValue ${action.key} = ${
-                            JsonValue.wrapOpt(
-                                formValue
-                            )
-                        }"
-                    )
-                    state.update {
-                        it.copy(state = it.state + (action.key to JsonValue.wrapOpt(formValue)))
-                    }
-                } ?: UALog.w("StateAction: SetFormValue skipped. Missing State Controller!")
-
-                is StateAction.SetState -> layoutState.layout?.let { state ->
-                    UALog.v("StateAction: SetState ${action.key} = ${action.value}")
-                    state.update {
-                        it.copy(state = it.state + (action.key to action.value))
-                    }
-                } ?: UALog.w("StateAction: SetState skipped. Missing State Controller!")
-
-                StateAction.ClearState -> layoutState.layout?.let { state ->
-                    UALog.v("StateAction: ClearState")
-                    state.update {
-                        it.copy(state = emptyMap())
-                    }
-                } ?: UALog.w("StateAction: ClearState skipped. Missing State Controller!")
-            }
-        }
-    }
-
     fun handleViewEvent(type: EventHandler.Type, value: Any? = null) {
         for (handler in viewInfo.eventHandlers.orEmpty()) {
             if (handler.type == type) {
@@ -325,6 +281,34 @@
         }
     }
 
+    fun runStateActions(
+        actions: List<StateAction>?,
+        formValue: Any? = null
+    ) = actions?.forEach { action ->
+        when (action) {
+            is StateAction.SetFormValue -> layoutState.layout?.let { state ->
+                UALog.v("StateAction: SetFormValue ${action.key} = ${JsonValue.wrapOpt(formValue)}")
+                state.update {
+                    it.copy(state = it.state + (action.key to JsonValue.wrapOpt(formValue)))
+                }
+            } ?: UALog.w("StateAction: SetFormValue skipped. Missing State Controller!")
+
+            is StateAction.SetState -> layoutState.layout?.let { state ->
+                UALog.v("StateAction: SetState ${action.key} = ${action.value}")
+                state.update {
+                    it.copy(state = it.state + (action.key to action.value))
+                }
+            } ?: UALog.w("StateAction: SetState skipped. Missing State Controller!")
+
+            StateAction.ClearState -> layoutState.layout?.let { state ->
+                UALog.v("StateAction: ClearState")
+                state.update {
+                    it.copy(state = emptyMap())
+                }
+            } ?: UALog.w("StateAction: ClearState skipped. Missing State Controller!")
+        }
+    }
+
     private companion object {
         private const val KEY_PLATFORM_OVERRIDE = "platform_action_overrides"
     }
