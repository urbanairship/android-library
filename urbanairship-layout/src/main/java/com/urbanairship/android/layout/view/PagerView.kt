--- conflicted
+++ resolved
@@ -2,29 +2,19 @@
 package com.urbanairship.android.layout.view
 
 import android.content.Context
-<<<<<<< HEAD
 import android.os.Build
 import android.os.SystemClock
 import android.view.KeyEvent
-=======
-import android.os.Bundle
->>>>>>> 86e8c225
 import android.view.MotionEvent
 import android.view.View
 import android.view.ViewGroup.LayoutParams.MATCH_PARENT
 import android.view.accessibility.AccessibilityManager
 import android.view.accessibility.AccessibilityNodeInfo
 import android.widget.FrameLayout
-<<<<<<< HEAD
-import androidx.annotation.RequiresApi
-import androidx.core.view.ViewCompat
-import androidx.core.view.descendants
-=======
 import androidx.core.view.AccessibilityDelegateCompat
 import androidx.core.view.ViewCompat
 import androidx.core.view.accessibility.AccessibilityNodeInfoCompat
->>>>>>> 86e8c225
-import androidx.core.view.isGone
+import androidx.core.view.descendants
 import androidx.core.view.isVisible
 import androidx.recyclerview.widget.RecyclerView.NO_POSITION
 import com.urbanairship.android.layout.environment.ViewEnvironment
@@ -33,14 +23,11 @@
 import com.urbanairship.android.layout.info.AccessibilityAction
 import com.urbanairship.android.layout.model.Background
 import com.urbanairship.android.layout.model.PagerModel
-import com.urbanairship.android.layout.property.Border
-import com.urbanairship.android.layout.property.Color
 import com.urbanairship.android.layout.util.LayoutUtils
 import com.urbanairship.android.layout.util.findTargetDescendant
 import com.urbanairship.android.layout.widget.PagerRecyclerView
 import com.urbanairship.util.UAStringUtil
 
-@RequiresApi(Build.VERSION_CODES.O)
 internal class PagerView(
     context: Context,
     val model: PagerModel,
@@ -128,8 +115,10 @@
     }
 
     init {
-        this@PagerView.isFocusable = true
-        this@PagerView.isFocusedByDefault = true
+        isFocusable = true
+        if (Build.VERSION.SDK_INT >= Build.VERSION_CODES.O) {
+            isFocusedByDefault = true
+        }
         addView(view, MATCH_PARENT, MATCH_PARENT)
         model.listener = modelListener
 
@@ -190,7 +179,6 @@
         return super.onInterceptTouchEvent(event)
     }
 
-<<<<<<< HEAD
     private fun generateMotionEvent(action: Int, xCoordinate: Float): MotionEvent {
         return MotionEvent.obtain(SystemClock.uptimeMillis(),
             SystemClock.uptimeMillis(),
@@ -199,10 +187,9 @@
             1500f,
             0)
     }
-=======
+
     private fun MotionEvent.isWithinClickableDescendantOf(view: View): Boolean =
         findTargetDescendant(view) {
             it.isClickable && (it is MediaView || it is WebViewView)
         } != null
->>>>>>> 86e8c225
 }