/* Copyright Airship and Contributors */
package com.urbanairship.android.layout.view

import android.R
import android.annotation.SuppressLint
import android.app.Activity
import android.content.Context
import android.view.Gravity
import android.view.View
import android.view.ViewGroup.LayoutParams.MATCH_PARENT
import android.view.ViewGroup.LayoutParams.WRAP_CONTENT
import android.view.ViewTreeObserver
import android.webkit.WebResourceError
import android.webkit.WebResourceRequest
import android.webkit.WebView
import android.webkit.WebViewClient
import android.widget.FrameLayout
import android.widget.ImageView
import android.widget.ProgressBar
import androidx.core.view.isGone
import com.urbanairship.Logger
import com.urbanairship.UAirship
import com.urbanairship.android.layout.environment.ViewEnvironment
import com.urbanairship.android.layout.model.BaseModel
import com.urbanairship.android.layout.model.MediaModel
import com.urbanairship.android.layout.property.MediaType
import com.urbanairship.android.layout.util.LayoutUtils
import com.urbanairship.android.layout.util.ResourceUtils
import com.urbanairship.android.layout.util.debouncedClicks
import com.urbanairship.android.layout.util.ifNotEmpty
import com.urbanairship.android.layout.util.isActionUp
import com.urbanairship.android.layout.widget.TappableView
import com.urbanairship.android.layout.widget.TouchAwareWebView
import com.urbanairship.app.FilteredActivityListener
import com.urbanairship.app.SimpleActivityListener
import com.urbanairship.images.ImageRequestOptions
import com.urbanairship.js.UrlAllowList
import com.urbanairship.util.ManifestUtils
import java.lang.ref.WeakReference
import kotlinx.coroutines.flow.Flow
import kotlinx.coroutines.flow.emptyFlow
import kotlinx.coroutines.flow.filter
import kotlinx.coroutines.flow.map
import org.intellij.lang.annotations.Language

/**
 * Media view.
 *
 * @hide
 */
internal class MediaView(
    context: Context,
    model: MediaModel,
    private val viewEnvironment: ViewEnvironment
) : FrameLayout(context, null), BaseView, TappableView {

    private val activityListener = object : SimpleActivityListener() {
        override fun onActivityPaused(activity: Activity) {
            webView?.onPause()
        }
        override fun onActivityResumed(activity: Activity) {
            webView?.onResume()
        }
    }

    private val filteredActivityListener =
        FilteredActivityListener(activityListener, viewEnvironment.hostingActivityPredicate())

    private var visibilityChangeListener: BaseView.VisibilityChangeListener? = null

    private var webView: TouchAwareWebView? = null
    private var imageView: ImageView? = null

    init {
        LayoutUtils.applyBorderAndBackground(this, model)

        when (model.mediaType) {
            MediaType.IMAGE -> configureImageView(model)
            MediaType.VIDEO,
            MediaType.YOUTUBE -> configureWebView(model)
        }

        model.listener = object : BaseModel.Listener {
            override fun setVisibility(visible: Boolean) {
                this@MediaView.isGone = visible
            }
            override fun setEnabled(enabled: Boolean) {
                this@MediaView.isEnabled = enabled
            }
        }
    }

    override fun taps(): Flow<Unit> {
        return webView?.touchEvents()?.filter { it.isActionUp }?.map {}
            ?: imageView?.debouncedClicks()
            // Shouldn't get here, unless models are set up incorrectly and
            // attempting to collect too early.
            ?: emptyFlow<Unit>().also {
                Logger.debug("MediaView.clicks() was collected before child views were ready!")
            }
    }

    override fun onVisibilityChanged(changedView: View, visibility: Int) {
        super.onVisibilityChanged(changedView, visibility)
        visibilityChangeListener?.onVisibilityChanged(visibility)
    }

    private fun configureImageView(model: MediaModel) {
        var url = model.url
        viewEnvironment.imageCache()[url]?.let { cachedImage ->
            url = cachedImage
        }

        if (url.endsWith(".svg")) {
            // Load SVGs in a webview because they won't work in an ImageView
            // TODO: this won't work if the url lacks an extension or if someone
            // gets wacky and the ext doesn't match the actual media type -_-
            configureWebView(model)
            return
        }

        val iv = ImageView(context).apply {
            layoutParams = LayoutParams(MATCH_PARENT, MATCH_PARENT)
            adjustViewBounds = true
            scaleType = model.scaleType
            model.contentDescription.ifNotEmpty { contentDescription = it }
        }
        imageView = iv
        addView(iv)

        var isLoaded = false

        fun loadImage(url: String) {
            // Falling back to the screen dimensions keeps the image as large as possible,
            // while still allowing for sampling to occur.
            val fallbackWidth = ResourceUtils.getDisplayWidthPixels(context)
            val fallbackHeight = ResourceUtils.getDisplayHeightPixels(context)
            val options = ImageRequestOptions.newBuilder(url)
                .setFallbackDimensions(fallbackWidth, fallbackHeight)
                .setImageLoadedCallback { success ->
                    if (success) {
                        isLoaded = true
                    } else {
                        // Listen for visibility changes and load images for default GONE views
                        // once they are made visible (and have a measured size).
                        visibilityChangeListener = object : BaseView.VisibilityChangeListener {
                            override fun onVisibilityChanged(visibility: Int) {
                                if (visibility == View.VISIBLE && !isLoaded) {
                                    loadImage(url)
                                }
                            }
                        }
                    }
                }
                .build()

            UAirship.shared().imageLoader.load(context, iv, options)
        }

        loadImage(url)
    }

    /**
     * Helper method to load a video (or SVG) in the WebView.
     *
     * @param model The media info.
     */
    @SuppressLint("SetJavaScriptEnabled")
    private fun configureWebView(model: MediaModel) {
<<<<<<< HEAD
=======
        // Default to a 16:9 aspect ratio
        val width = 16
        val height = 9

        // Adjust view bounds if the WebView is displaying video or youtube media.
        // SVG images also fall back to loading in a WebView, where we don't want this behavior.
        if (model.mediaType == MediaType.VIDEO || model.mediaType == MediaType.YOUTUBE) {
            viewTreeObserver.addOnGlobalLayoutListener(
                object : ViewTreeObserver.OnGlobalLayoutListener {
                    override fun onGlobalLayout() {
                        val params = layoutParams
                        // Check if we can grow the image horizontally to fit the width
                        if (params.height == WRAP_CONTENT) {
                            val scale = getWidth().toFloat() / width.toFloat()
                            params.height = (scale * height).roundToInt()
                        } else {

                            val imageRatio = width.toFloat() / height.toFloat()
                            val viewRatio = getWidth().toFloat() / getHeight()
                            if (imageRatio >= viewRatio) {
                                // Image is wider than the view
                                params.height = (getWidth() / imageRatio).roundToInt()
                            } else {
                                // View is wider than the image
                                val w = (getHeight() * imageRatio).roundToInt()
                                params.width = if (w > 0) w else MATCH_PARENT
                            }
                        }
                        layoutParams = params
                        viewTreeObserver.removeOnGlobalLayoutListener(this)
                    }
                }
            )
        }

>>>>>>> 400a1987
        viewEnvironment.activityMonitor().addActivityListener(filteredActivityListener)

        val wv = TouchAwareWebView(context)
        webView = wv

        wv.webChromeClient = viewEnvironment.webChromeClientFactory().create()

        val frameLayout = FixedAspectRatioFrameLayout(context).apply {
            layoutParams = LayoutParams(MATCH_PARENT, MATCH_PARENT)
            model.video?.aspectRatio?.let {
                aspectRatio = it.toFloat()
            }
        }
        val webViewLayoutParams = LayoutParams(MATCH_PARENT, MATCH_PARENT).apply {
            gravity = Gravity.CENTER
        }
        frameLayout.addView(webView, webViewLayoutParams)

        val progressBar = ProgressBar(context).apply {
            isIndeterminate = true
            id = R.id.progress
        }
        val progressBarLayoutParams = LayoutParams(WRAP_CONTENT, WRAP_CONTENT).apply {
            gravity = Gravity.CENTER
        }
        frameLayout.addView(progressBar, progressBarLayoutParams)

        wv.settings.apply {
            if (model.mediaType == MediaType.VIDEO) {
                mediaPlaybackRequiresUserGesture = true
            }

            javaScriptEnabled = true

            if (ManifestUtils.shouldEnableLocalStorage()) {
                domStorageEnabled = true
                databaseEnabled = true
            }
        }

        val webViewWeakReference = WeakReference(wv)
        val load = Runnable {
            webViewWeakReference.get()?.let { weakWebView ->
                when (model.mediaType) {
                    MediaType.VIDEO ->
                        weakWebView.loadData(
                            String.format(VIDEO_HTML_FORMAT,
                                model.video?.let { if (it.showControls) "controls" else "" },
                                model.video?.let { if (it.autoplay) "autoplay" else "" },
                                model.video?.let { if (it.muted) "muted" else "" },
                                model.video?.let { if (it.loop) "loop" else "" },
                                model.url),
                            "text/html",
                            "UTF-8"
                        )
                    MediaType.IMAGE -> weakWebView.loadData(
                        String.format(IMAGE_HTML_FORMAT, model.url),
                        "text/html",
                        "UTF-8"
                    )
                    MediaType.YOUTUBE -> weakWebView.loadData(
                        String.format(YOUTUBE_HTML_FORMAT, model.url), "text/html", "UTF-8"
                    )
                }
            }
        }

        model.contentDescription.ifNotEmpty { wv.contentDescription = it }

        wv.visibility = INVISIBLE
        wv.webViewClient = object : MediaWebViewClient(load) {
            override fun onPageFinished(webView: WebView) {
                webView.visibility = VISIBLE
                progressBar.visibility = GONE
            }
        }

        addView(frameLayout)

        if (!UAirship.shared().urlAllowList.isAllowed(model.url, UrlAllowList.SCOPE_OPEN_URL)) {
            Logger.error("URL not allowed. Unable to load: $model.url")
            return
        }

        load.run()
    }

    private abstract class MediaWebViewClient(private val onRetry: Runnable) : WebViewClient() {

        var error = false
        var retryDelay = START_RETRY_DELAY

        override fun onPageFinished(view: WebView, url: String) {
            super.onPageFinished(view, url)
            if (error) {
                view.postDelayed(onRetry, retryDelay)
                retryDelay *= 2
            } else {
                onPageFinished(view)
            }
            error = false
        }

        override fun onReceivedError(
            view: WebView,
            request: WebResourceRequest,
            error: WebResourceError
        ) {
            super.onReceivedError(view, request, error)
            this.error = true
        }

        protected abstract fun onPageFinished(webView: WebView)

        companion object {
            private const val START_RETRY_DELAY: Long = 1000
        }
    }

    class FixedAspectRatioFrameLayout(context: Context) : FrameLayout(context) {

        // Default to a 16:9 aspect ratio
        var aspectRatio = 1.77f

        override fun onMeasure(widthMeasureSpec: Int, heightMeasureSpec: Int) {
            val widthMode = MeasureSpec.getMode(widthMeasureSpec)
            val heightMode = MeasureSpec.getMode(heightMeasureSpec)
            val receivedWidth = MeasureSpec.getSize(widthMeasureSpec)
            val receivedHeight = MeasureSpec.getSize(heightMeasureSpec)
            val measuredWidth: Int
            val measuredHeight: Int
            val widthDynamic: Boolean = if (heightMode == MeasureSpec.EXACTLY) {
                if (widthMode == MeasureSpec.EXACTLY) {
                    receivedWidth == 0
                } else {
                    true
                }
            } else if (widthMode == MeasureSpec.EXACTLY) {
                false
            } else {
                super.onMeasure(widthMeasureSpec, heightMeasureSpec)
                return
            }

            if (widthDynamic) {
                // Width is dynamic.
                val w = (receivedHeight * aspectRatio).toInt()
                measuredWidth = MeasureSpec.makeMeasureSpec(w, MeasureSpec.EXACTLY)
                measuredHeight = heightMeasureSpec
            } else {
                // Height is dynamic.
                measuredWidth = widthMeasureSpec
                val h = (receivedWidth / aspectRatio).toInt()
                measuredHeight = MeasureSpec.makeMeasureSpec(h, MeasureSpec.EXACTLY)
            }

            super.onMeasure(measuredWidth, measuredHeight)
        }
    }

    companion object {
<<<<<<< HEAD
        private const val VIDEO_HTML_FORMAT = "<body style=\"margin:0\">" +
                "<video playsinline %s %s %s %s height=\"100%%\" width=\"100%%\" src=\"%s\"></video>" +
                "</body>"
        private const val IMAGE_HTML_FORMAT = "<body style=\"margin:0\">" +
                "<img height=\"100%%\" width=\"100%%\" src=\"%s\"/>" +
                "</body>"
=======
        @Language("HTML")
        private val VIDEO_HTML_FORMAT = """
            <body style="margin:0">
                <video playsinline controls height="100%%" width="100%%" src="%s">
            </video></body>
            """.trimIndent()

        @Language("HTML")
        private val IMAGE_HTML_FORMAT = """
            <body style="margin:0">
                <img height="100%%" width="100%%" src="%s"/>
            </body>
            """.trimIndent()

        /**
         * @see <a href="https://developers.google.com/youtube/player_parameters#Manual_IFrame_Embeds">YouTube IFrame Player API docs.</a>
         */
        @Language("HTML")
        private val YOUTUBE_HTML_FORMAT = """
            <body style="margin:0">
                <iframe height="100%%" width="100%%" frameborder="0"
                    src="%s?playsinline=1&modestbranding=1"/>
            </body>
            """.trimIndent()
>>>>>>> 400a1987
    }
}<|MERGE_RESOLUTION|>--- conflicted
+++ resolved
@@ -9,7 +9,6 @@
 import android.view.View
 import android.view.ViewGroup.LayoutParams.MATCH_PARENT
 import android.view.ViewGroup.LayoutParams.WRAP_CONTENT
-import android.view.ViewTreeObserver
 import android.webkit.WebResourceError
 import android.webkit.WebResourceRequest
 import android.webkit.WebView
@@ -167,44 +166,6 @@
      */
     @SuppressLint("SetJavaScriptEnabled")
     private fun configureWebView(model: MediaModel) {
-<<<<<<< HEAD
-=======
-        // Default to a 16:9 aspect ratio
-        val width = 16
-        val height = 9
-
-        // Adjust view bounds if the WebView is displaying video or youtube media.
-        // SVG images also fall back to loading in a WebView, where we don't want this behavior.
-        if (model.mediaType == MediaType.VIDEO || model.mediaType == MediaType.YOUTUBE) {
-            viewTreeObserver.addOnGlobalLayoutListener(
-                object : ViewTreeObserver.OnGlobalLayoutListener {
-                    override fun onGlobalLayout() {
-                        val params = layoutParams
-                        // Check if we can grow the image horizontally to fit the width
-                        if (params.height == WRAP_CONTENT) {
-                            val scale = getWidth().toFloat() / width.toFloat()
-                            params.height = (scale * height).roundToInt()
-                        } else {
-
-                            val imageRatio = width.toFloat() / height.toFloat()
-                            val viewRatio = getWidth().toFloat() / getHeight()
-                            if (imageRatio >= viewRatio) {
-                                // Image is wider than the view
-                                params.height = (getWidth() / imageRatio).roundToInt()
-                            } else {
-                                // View is wider than the image
-                                val w = (getHeight() * imageRatio).roundToInt()
-                                params.width = if (w > 0) w else MATCH_PARENT
-                            }
-                        }
-                        layoutParams = params
-                        viewTreeObserver.removeOnGlobalLayoutListener(this)
-                    }
-                }
-            )
-        }
-
->>>>>>> 400a1987
         viewEnvironment.activityMonitor().addActivityListener(filteredActivityListener)
 
         val wv = TouchAwareWebView(context)
@@ -266,7 +227,7 @@
                         "UTF-8"
                     )
                     MediaType.YOUTUBE -> weakWebView.loadData(
-                        String.format(YOUTUBE_HTML_FORMAT, model.url), "text/html", "UTF-8"
+                        String.format(YOUTUBE_HTML_FORMAT, model.url,), "text/html", "UTF-8"
                     )
                 }
             }
@@ -366,18 +327,10 @@
     }
 
     companion object {
-<<<<<<< HEAD
-        private const val VIDEO_HTML_FORMAT = "<body style=\"margin:0\">" +
-                "<video playsinline %s %s %s %s height=\"100%%\" width=\"100%%\" src=\"%s\"></video>" +
-                "</body>"
-        private const val IMAGE_HTML_FORMAT = "<body style=\"margin:0\">" +
-                "<img height=\"100%%\" width=\"100%%\" src=\"%s\"/>" +
-                "</body>"
-=======
         @Language("HTML")
         private val VIDEO_HTML_FORMAT = """
             <body style="margin:0">
-                <video playsinline controls height="100%%" width="100%%" src="%s">
+                <video playsinline %s %s %s %s height="100%%" width="100%%" src="%s">
             </video></body>
             """.trimIndent()
 
@@ -398,6 +351,5 @@
                     src="%s?playsinline=1&modestbranding=1"/>
             </body>
             """.trimIndent()
->>>>>>> 400a1987
     }
 }