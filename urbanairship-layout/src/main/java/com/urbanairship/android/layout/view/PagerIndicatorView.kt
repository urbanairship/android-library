/* Copyright Airship and Contributors */
package com.urbanairship.android.layout.view

import android.content.Context
import android.view.Gravity
import android.view.View
import android.view.ViewGroup.LayoutParams.MATCH_PARENT
import android.view.ViewGroup.LayoutParams.WRAP_CONTENT
import android.widget.Checkable
import android.widget.ImageView
import android.widget.LinearLayout
import androidx.core.view.isVisible
import com.urbanairship.android.layout.model.Background
import com.urbanairship.android.layout.model.PagerIndicatorModel
import com.urbanairship.android.layout.util.LayoutUtils
import com.urbanairship.android.layout.util.ResourceUtils
import com.urbanairship.android.layout.widget.ShapeView

internal class PagerIndicatorView(
    context: Context,
    private val model: PagerIndicatorModel
) : LinearLayout(context), BaseView {

    init {
        orientation = HORIZONTAL
        gravity = Gravity.CENTER

<<<<<<< HEAD
        if (model.announcePage) {
            isFocusable = true
            isFocusableInTouchMode = true
            importantForAccessibility = IMPORTANT_FOR_ACCESSIBILITY_YES
        }
=======
        isFocusable = false
        isFocusableInTouchMode = false
        importantForAccessibility = IMPORTANT_FOR_ACCESSIBILITY_NO
>>>>>>> 7ac5f164

        model.listener = object : PagerIndicatorModel.Listener {
            private var itemsCount = 0

            override fun onUpdate(size: Int, position: Int) {
                if (size != itemsCount) {
                    setCount(size)
                    itemsCount = size
                }
                setPosition(position)
            }

            override fun setVisibility(visible: Boolean) {
                this@PagerIndicatorView.isVisible = visible
            }

            override fun setEnabled(enabled: Boolean) {
                this@PagerIndicatorView.isEnabled = enabled
            }

            override fun setBackground(old: Background?, new: Background) {
                LayoutUtils.updateBackground(this@PagerIndicatorView, old, new)
            }
        }
    }

    /**
     * Sets the number of indicator dots to be displayed.
     *
     * @param count The number of dots to display.
     */
    fun setCount(count: Int) {
        removeAllViews()

        val bindings = model.viewInfo.bindings
        val checked = bindings.selected
        val unchecked = bindings.unselected
        val spacing = ResourceUtils.dpToPx(context, model.viewInfo.indicatorSpacing).toInt()
        val halfSpacing = (spacing / 2f).toInt()
        for (i in 0 until count) {
            val view: ImageView =
                ShapeView(context, checked.shapes, unchecked.shapes, checked.icon, unchecked.icon)
                    .apply {
                        id = model.getIndicatorViewId(i)
                        adjustViewBounds = true
                        isFocusable = false
                        isFocusableInTouchMode = false
                        importantForAccessibility = IMPORTANT_FOR_ACCESSIBILITY_NO
                    }

            val lp = LayoutParams(WRAP_CONTENT, MATCH_PARENT).apply {
                marginStart = if (i == 0) spacing else halfSpacing
                marginEnd = if (i == count - 1) spacing else halfSpacing
            }
            addView(view, lp)
        }
    }

    /**
     * Updates the highlighted dot view in the indicator.
     *
     * @param position The position of the dot to highlight.
     */
    fun setPosition(position: Int) {
        for (i in 0 until childCount) {
            (getChildAt(i) as Checkable).isChecked = i == position
        }
        if (model.announcePage == true) {
            val announcement =
                context.getString(com.urbanairship.R.string.ua_pager_progress, position + 1, childCount)
            this.contentDescription = announcement
            this.announceForAccessibility(announcement)
        }
    }
}<|MERGE_RESOLUTION|>--- conflicted
+++ resolved
@@ -25,17 +25,9 @@
         orientation = HORIZONTAL
         gravity = Gravity.CENTER
 
-<<<<<<< HEAD
-        if (model.announcePage) {
-            isFocusable = true
-            isFocusableInTouchMode = true
-            importantForAccessibility = IMPORTANT_FOR_ACCESSIBILITY_YES
-        }
-=======
         isFocusable = false
         isFocusableInTouchMode = false
         importantForAccessibility = IMPORTANT_FOR_ACCESSIBILITY_NO
->>>>>>> 7ac5f164
 
         model.listener = object : PagerIndicatorModel.Listener {
             private var itemsCount = 0
