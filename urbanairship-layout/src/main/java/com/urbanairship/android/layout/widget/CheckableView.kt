/* Copyright Airship and Contributors */
package com.urbanairship.android.layout.widget

import android.content.Context
import android.view.View
import android.view.ViewGroup.LayoutParams.MATCH_PARENT
import android.widget.CheckBox
import android.widget.FrameLayout
import androidx.annotation.Dimension
import androidx.appcompat.widget.SwitchCompat
import androidx.core.view.AccessibilityDelegateCompat
import androidx.core.view.ViewCompat
import androidx.core.view.accessibility.AccessibilityNodeInfoCompat
import androidx.core.view.doOnAttach
import com.urbanairship.android.layout.model.CheckableModel
import com.urbanairship.android.layout.property.CheckboxStyle
import com.urbanairship.android.layout.property.SwitchStyle
import com.urbanairship.android.layout.property.ToggleType
import com.urbanairship.android.layout.util.LayoutUtils
import com.urbanairship.android.layout.util.ResourceUtils
import com.urbanairship.android.layout.util.ifNotEmpty
import com.urbanairship.android.layout.view.BaseView

internal abstract class CheckableView<M : CheckableModel<*, *>>(
    context: Context,
    protected val model: M
) : FrameLayout(context), BaseView {

    var checkedChangeListener: CheckableViewAdapter.OnCheckedChangeListener? = null

    open val accessibilityNodeClassName: CharSequence = when (model.viewInfo.style.type) {
        ToggleType.CHECKBOX -> CheckBox::class.java.name
        ToggleType.SWITCH -> SwitchCompat::class.java.name
    }
    val viewInfo = model.viewInfo

    lateinit var checkableView: CheckableViewAdapter<*>

    init {
        when (model.viewInfo.style.type) {
            ToggleType.SWITCH -> configureSwitch(model.viewInfo.style as SwitchStyle)
            ToggleType.CHECKBOX -> configureCheckbox(model.viewInfo.style as CheckboxStyle)
        }
    }

    private val minWidth: Int
        get() = when (model.viewInfo.style.type) {
            ToggleType.CHECKBOX -> CHECKBOX_MIN_DIMENSION
            ToggleType.SWITCH -> SWITCH_MIN_WIDTH
        }
    private val minHeight: Int
        get() = when (model.viewInfo.style.type) {
            ToggleType.CHECKBOX -> CHECKBOX_MIN_DIMENSION
            ToggleType.SWITCH -> SWITCH_MIN_HEIGHT
        }

    override fun onMeasure(widthMeasureSpec: Int, heightMeasureSpec: Int) {
        val minWidthDp = minWidth
        val minHeightDp = minHeight
        if (minWidthDp == NO_MIN_SIZE && minHeightDp == NO_MIN_SIZE) {
            super.onMeasure(widthMeasureSpec, heightMeasureSpec)
        } else {
            var widthSpec = widthMeasureSpec
            var heightSpec = heightMeasureSpec
            if (minWidthDp != NO_MIN_SIZE) {
                val minWidth = ResourceUtils.dpToPx(context, minWidthDp).toInt()
                if (MeasureSpec.getMode(widthMeasureSpec) != MeasureSpec.EXACTLY) {
                    widthSpec = MeasureSpec.makeMeasureSpec(minWidth, MeasureSpec.EXACTLY)
                }
            }
            if (minHeightDp != NO_MIN_SIZE) {
                val minHeight = ResourceUtils.dpToPx(context, minHeightDp).toInt()
                if (MeasureSpec.getMode(heightMeasureSpec) != MeasureSpec.EXACTLY) {
                    heightSpec = MeasureSpec.makeMeasureSpec(minHeight, MeasureSpec.EXACTLY)
                }
            }
            super.onMeasure(widthSpec, heightSpec)
        }
    }

    private fun configureSwitch(style: SwitchStyle) {
        val switchView = createSwitchView(style)
        switchView.id = model.checkableViewId
        LayoutUtils.applySwitchStyle(switchView, style)
        checkableView = CheckableViewAdapter.Switch(switchView)
        val lp = LayoutParams(MATCH_PARENT, MATCH_PARENT).apply {
            topMargin = -3
        }
<<<<<<< HEAD
        configureAccessibility(switchView)
=======
>>>>>>> ee721f28
        addView(switchView, lp)
        configureAccessibility(switchView)
        switchView.doOnAttach { configureAccessibility(it) }
    }

    private fun configureCheckbox(style: CheckboxStyle) {
        val checkboxView = createCheckboxView(style)
        checkboxView.id = model.checkableViewId
        checkableView = CheckableViewAdapter.Checkbox(checkboxView)
<<<<<<< HEAD
        configureAccessibility(checkboxView)
=======
>>>>>>> ee721f28
        addView(checkboxView, MATCH_PARENT, MATCH_PARENT)
        configureAccessibility(checkboxView)
        checkboxView.doOnAttach { configureAccessibility(it) }
    }

    private fun configureAccessibility(view: View) {
        ViewCompat.setAccessibilityDelegate(view, object : AccessibilityDelegateCompat() {
            override fun onInitializeAccessibilityNodeInfo(
                host: View,
                info: AccessibilityNodeInfoCompat
            ) {
                super.onInitializeAccessibilityNodeInfo(host, info)

                model.contentDescription(context).ifNotEmpty { contentDescription = it }
                info.isCheckable = host.isEnabled
                info.className = accessibilityNodeClassName

                if (host.isEnabled) {
                    info.isChecked = checkableView.isChecked
                }
            }
        })
    }

    protected open fun createSwitchView(style: SwitchStyle): SwitchCompat {
        return SwitchCompat(context)
    }

    protected open fun createCheckboxView(style: CheckboxStyle): ShapeButton {
        val checked = style.bindings.selected
        val unchecked = style.bindings.unselected
        return ShapeButton(context, checked.shapes, unchecked.shapes, checked.icon, unchecked.icon)
    }

    protected fun setCheckedInternal(isChecked: Boolean) {
        checkableView.setOnCheckedChangeListener(null)
        checkableView.isChecked = isChecked
        checkableView.setOnCheckedChangeListener(checkedChangeListener)
    }

    override fun setEnabled(isEnabled: Boolean) {
        checkableView.setEnabled(isEnabled)
    }

    companion object {
        @Dimension(unit = Dimension.DP)
        private const val CHECKBOX_MIN_DIMENSION = 24

        @Dimension(unit = Dimension.DP)
        private const val SWITCH_MIN_HEIGHT = 24

        @Dimension(unit = Dimension.DP)
        private const val SWITCH_MIN_WIDTH = 48
        private const val NO_MIN_SIZE = -1
    }
}<|MERGE_RESOLUTION|>--- conflicted
+++ resolved
@@ -86,10 +86,7 @@
         val lp = LayoutParams(MATCH_PARENT, MATCH_PARENT).apply {
             topMargin = -3
         }
-<<<<<<< HEAD
-        configureAccessibility(switchView)
-=======
->>>>>>> ee721f28
+
         addView(switchView, lp)
         configureAccessibility(switchView)
         switchView.doOnAttach { configureAccessibility(it) }
@@ -99,10 +96,7 @@
         val checkboxView = createCheckboxView(style)
         checkboxView.id = model.checkableViewId
         checkableView = CheckableViewAdapter.Checkbox(checkboxView)
-<<<<<<< HEAD
-        configureAccessibility(checkboxView)
-=======
->>>>>>> ee721f28
+
         addView(checkboxView, MATCH_PARENT, MATCH_PARENT)
         configureAccessibility(checkboxView)
         checkboxView.doOnAttach { configureAccessibility(it) }
