/* Copyright Airship and Contributors */
package com.urbanairship.android.layout.widget

import android.content.Context
import android.view.View
import android.view.ViewGroup.LayoutParams.MATCH_PARENT
import android.widget.CheckBox
import android.widget.FrameLayout
import androidx.annotation.Dimension
import androidx.appcompat.widget.SwitchCompat
import androidx.core.view.AccessibilityDelegateCompat
import androidx.core.view.ViewCompat
import androidx.core.view.accessibility.AccessibilityNodeInfoCompat
import androidx.core.view.doOnAttach
import com.urbanairship.android.layout.model.CheckableModel
import com.urbanairship.android.layout.property.CheckboxStyle
import com.urbanairship.android.layout.property.SwitchStyle
import com.urbanairship.android.layout.property.ToggleType
import com.urbanairship.android.layout.util.LayoutUtils
import com.urbanairship.android.layout.util.ResourceUtils
import com.urbanairship.android.layout.util.ifNotEmpty
import com.urbanairship.android.layout.view.BaseView

internal abstract class CheckableView<M : CheckableModel<*, *>>(
    context: Context,
    protected val model: M
) : FrameLayout(context), BaseView {

    var checkedChangeListener: CheckableViewAdapter.OnCheckedChangeListener? = null

    open val accessibilityNodeClassName: CharSequence = when (model.viewInfo.style.type) {
        ToggleType.CHECKBOX -> CheckBox::class.java.name
        ToggleType.SWITCH -> SwitchCompat::class.java.name
    }

    lateinit var checkableView: CheckableViewAdapter<*>

    init {
        when (model.viewInfo.style.type) {
            ToggleType.SWITCH -> configureSwitch(model.viewInfo.style as SwitchStyle)
            ToggleType.CHECKBOX -> configureCheckbox(model.viewInfo.style as CheckboxStyle)
        }
    }


    private val minWidth: Int
        get() = when (model.viewInfo.style.type) {
            ToggleType.CHECKBOX -> CHECKBOX_MIN_DIMENSION
            ToggleType.SWITCH -> SWITCH_MIN_WIDTH
        }
    private val minHeight: Int
        get() = when (model.viewInfo.style.type) {
            ToggleType.CHECKBOX -> CHECKBOX_MIN_DIMENSION
            ToggleType.SWITCH -> SWITCH_MIN_HEIGHT
        }

    override fun onMeasure(widthMeasureSpec: Int, heightMeasureSpec: Int) {
        val minWidthDp = minWidth
        val minHeightDp = minHeight
        if (minWidthDp == NO_MIN_SIZE && minHeightDp == NO_MIN_SIZE) {
            super.onMeasure(widthMeasureSpec, heightMeasureSpec)
        } else {
            var widthSpec = widthMeasureSpec
            var heightSpec = heightMeasureSpec
            if (minWidthDp != NO_MIN_SIZE) {
                val minWidth = ResourceUtils.dpToPx(context, minWidthDp).toInt()
                if (MeasureSpec.getMode(widthMeasureSpec) != MeasureSpec.EXACTLY) {
                    widthSpec = MeasureSpec.makeMeasureSpec(minWidth, MeasureSpec.EXACTLY)
                }
            }
            if (minHeightDp != NO_MIN_SIZE) {
                val minHeight = ResourceUtils.dpToPx(context, minHeightDp).toInt()
                if (MeasureSpec.getMode(heightMeasureSpec) != MeasureSpec.EXACTLY) {
                    heightSpec = MeasureSpec.makeMeasureSpec(minHeight, MeasureSpec.EXACTLY)
                }
            }
            super.onMeasure(widthSpec, heightSpec)
        }
    }

    private fun configureSwitch(style: SwitchStyle) {
        val switchView = createSwitchView(style)
        switchView.id = model.checkableViewId
        LayoutUtils.applySwitchStyle(switchView, style)
        checkableView = CheckableViewAdapter.Switch(switchView)
        val lp = LayoutParams(MATCH_PARENT, MATCH_PARENT).apply {
            topMargin = -3
        }
<<<<<<< HEAD
=======

>>>>>>> e1bd2c77
        configureAccessibility(switchView)
        addView(switchView, lp)
    }

    private fun configureCheckbox(style: CheckboxStyle) {
        val checkboxView = createCheckboxView(style)
        checkboxView.id = model.checkableViewId
        checkableView = CheckableViewAdapter.Checkbox(checkboxView)
<<<<<<< HEAD
=======

>>>>>>> e1bd2c77
        configureAccessibility(checkboxView)
        addView(checkboxView, MATCH_PARENT, MATCH_PARENT)
    }

    private fun configureAccessibility(view: View) {
        ViewCompat.setAccessibilityDelegate(view, object : AccessibilityDelegateCompat() {
            override fun onInitializeAccessibilityNodeInfo(
                host: View,
                info: AccessibilityNodeInfoCompat
            ) {
                super.onInitializeAccessibilityNodeInfo(host, info)

                model.contentDescription(context)?.ifNotEmpty { info.contentDescription = it }
                info.isCheckable = host.isEnabled
                info.className = accessibilityNodeClassName

                if (host.isEnabled) {
                    info.isChecked = checkableView.isChecked
                }
            }
        })
    }

    protected open fun createSwitchView(style: SwitchStyle): SwitchCompat {
        return SwitchCompat(context)
    }

    protected open fun createCheckboxView(style: CheckboxStyle): ShapeButton {
        val checked = style.bindings.selected
        val unchecked = style.bindings.unselected
        return ShapeButton(context, checked.shapes, unchecked.shapes, checked.icon, unchecked.icon)
    }

    protected fun setCheckedInternal(isChecked: Boolean) {
        checkableView.setOnCheckedChangeListener(null)
        checkableView.isChecked = isChecked
        checkableView.setOnCheckedChangeListener(checkedChangeListener)
    }

    override fun setEnabled(isEnabled: Boolean) {
        checkableView.setEnabled(isEnabled)
    }

    fun updateAccessibility() {
        // Re-configure accessibility to ensure content descriptions are current
        val view = getChildAt(0)
        view?.let { configureAccessibility(it) }
    }

    companion object {
        @Dimension(unit = Dimension.DP)
        private const val CHECKBOX_MIN_DIMENSION = 24

        @Dimension(unit = Dimension.DP)
        private const val SWITCH_MIN_HEIGHT = 24

        @Dimension(unit = Dimension.DP)
        private const val SWITCH_MIN_WIDTH = 48
        private const val NO_MIN_SIZE = -1
    }
}<|MERGE_RESOLUTION|>--- conflicted
+++ resolved
@@ -86,10 +86,6 @@
         val lp = LayoutParams(MATCH_PARENT, MATCH_PARENT).apply {
             topMargin = -3
         }
-<<<<<<< HEAD
-=======
-
->>>>>>> e1bd2c77
         configureAccessibility(switchView)
         addView(switchView, lp)
     }
@@ -98,10 +94,6 @@
         val checkboxView = createCheckboxView(style)
         checkboxView.id = model.checkableViewId
         checkableView = CheckableViewAdapter.Checkbox(checkboxView)
-<<<<<<< HEAD
-=======
-
->>>>>>> e1bd2c77
         configureAccessibility(checkboxView)
         addView(checkboxView, MATCH_PARENT, MATCH_PARENT)
     }
