--- conflicted
+++ resolved
@@ -7,28 +7,17 @@
 import android.view.ViewGroup.LayoutParams.WRAP_CONTENT
 import android.widget.LinearLayout
 import android.widget.ProgressBar
-<<<<<<< HEAD
-import androidx.core.view.isGone
-=======
 import androidx.core.view.isVisible
 import com.urbanairship.android.layout.model.Background
-import com.google.android.material.progressindicator.LinearProgressIndicator
-import com.google.android.material.progressindicator.LinearProgressIndicator.INDICATOR_DIRECTION_START_TO_END
->>>>>>> 86e8c225
 import com.urbanairship.android.layout.model.StoryIndicatorModel
-import com.urbanairship.android.layout.property.Border
-import com.urbanairship.android.layout.property.Color
 import com.urbanairship.android.layout.property.Direction
 import com.urbanairship.android.layout.property.StoryIndicatorSource
 import com.urbanairship.android.layout.property.StoryIndicatorStyle
 import com.urbanairship.android.layout.util.LayoutUtils
 import com.urbanairship.android.layout.util.ResourceUtils
-<<<<<<< HEAD
+import com.urbanairship.util.UAStringUtil.namedStringResource
 import com.google.android.material.progressindicator.LinearProgressIndicator
 import com.google.android.material.progressindicator.LinearProgressIndicator.INDICATOR_DIRECTION_START_TO_END
-=======
-import com.urbanairship.util.UAStringUtil.namedStringResource
->>>>>>> 86e8c225
 
 internal class StoryIndicatorView(
     context: Context,
@@ -70,12 +59,7 @@
 
                 val animated = progress > lastProgress
                 lastProgress = progress
-<<<<<<< HEAD
-                setProgress(size, pageIndex, progress, animated)
-=======
-
                 setProgress(size, pageIndex, progress, animated, announcePage)
->>>>>>> 86e8c225
             }
 
             override fun setVisibility(visible: Boolean) {
@@ -160,36 +144,22 @@
                     if (model.viewInfo.source == StoryIndicatorSource.CURRENT_PAGE) {
                         indicator.visibility = View.VISIBLE
                     }
-<<<<<<< HEAD
-                    it.trackThickness = (storyHeight * 0.8).toInt()
-                    it.setProgressCompat(progress, animated)
-=======
                     indicator.trackThickness = storyHeight
                     indicator.setProgressCompat(progress, animated)
->>>>>>> 86e8c225
                 } else {
                     if (model.viewInfo.source == StoryIndicatorSource.CURRENT_PAGE) {
                         indicator.visibility = View.GONE
                     }
                     if (i > pageIndex) {
-<<<<<<< HEAD
-                        it.trackThickness = (storyHeight * 0.3).toInt()
-                        it.setProgressCompat(0, false)
-                    } else {
-                        it.trackThickness = (storyHeight * 0.3).toInt()
-                        it.setProgressCompat(100, false)
-=======
                         indicator.trackThickness = (storyHeight * 0.5).toInt()
                         indicator.setProgressCompat(0, false)
                     } else {
                         indicator.trackThickness = (storyHeight * 0.5).toInt()
                         indicator.setProgressCompat(100, false)
->>>>>>> 86e8c225
                     }
                 }
             }
         }
-
 
         // Announce the page change at the parent view level
         if (announcePage) {
