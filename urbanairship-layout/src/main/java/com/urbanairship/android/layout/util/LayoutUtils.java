/* Copyright Airship and Contributors */

package com.urbanairship.android.layout.util;

import android.content.Context;
import android.content.res.ColorStateList;
import android.graphics.Paint;
import android.graphics.Typeface;
import android.graphics.drawable.ColorDrawable;
import android.graphics.drawable.Drawable;
import android.graphics.drawable.LayerDrawable;
import android.text.Html;
<<<<<<< HEAD
=======
import android.text.Spanned;
>>>>>>> 9e3e8ece
import android.text.TextUtils;
import android.view.Gravity;
import android.view.View;
import android.view.inputmethod.InputMethodManager;
import android.widget.TextView;

import com.google.android.material.button.MaterialButton;
import com.google.android.material.color.MaterialColors;
import com.google.android.material.shape.CornerFamily;
import com.google.android.material.shape.MaterialShapeDrawable;
import com.google.android.material.shape.ShapeAppearanceModel;
import com.urbanairship.Fonts;
import com.urbanairship.android.layout.R;
import com.urbanairship.android.layout.model.BaseModel;
import com.urbanairship.android.layout.model.LabelButtonModel;
import com.urbanairship.android.layout.model.LabelModel;
import com.urbanairship.android.layout.model.TextInputModel;
import com.urbanairship.android.layout.property.Border;
import com.urbanairship.android.layout.property.Color;
import com.urbanairship.android.layout.property.FormInputType;
import com.urbanairship.android.layout.property.MarkdownOptions;
import com.urbanairship.android.layout.property.MarkdownOptionsKt;
import com.urbanairship.android.layout.property.SwitchStyle;
import com.urbanairship.android.layout.property.TextAppearance;
import com.urbanairship.android.layout.property.TextStyle;
import com.urbanairship.android.layout.widget.Clippable;
import com.urbanairship.util.UAStringUtil;

import java.util.List;

import androidx.annotation.ColorInt;
import androidx.annotation.Dimension;
import androidx.annotation.FloatRange;
import androidx.annotation.NonNull;
import androidx.annotation.Nullable;
import androidx.annotation.RestrictTo;
import androidx.appcompat.widget.AppCompatEditText;
import androidx.appcompat.widget.SwitchCompat;
import androidx.core.graphics.ColorUtils;

import static com.urbanairship.android.layout.util.ResourceUtils.dpToPx;

/**
 * Helpers for layout rendering.
 *
 * @hide
 */
@RestrictTo(RestrictTo.Scope.LIBRARY_GROUP)
public final class LayoutUtils {

    private static final float PRESSED_ALPHA_PERCENT = 0.2f;
    private static final int DEFAULT_STROKE_WIDTH_DPS = 2;
    private static final int DEFAULT_BORDER_RADIUS = 0;

    private static final float MATERIAL_ALPHA_FULL = 1.0f;
    private static final float MATERIAL_ALPHA_LOW = 0.32f;
    private static final float MATERIAL_ALPHA_DISABLED = 0.38f;

    private static final String NBSP = "\u00A0";
    private static final String NARROW_NBSP = "\u202F";

    private LayoutUtils() {}

    public static void applyBorderAndBackground(@NonNull View view, @NonNull BaseModel<?, ?> model) {
        applyBorderAndBackground(view, model.getBorder(), model.getBackgroundColor());
    }

    public static void applyBorderAndBackground(
            @NonNull View view,
            @Nullable Border border,
            @Nullable Color backgroundColor
    ) {
        Context context = view.getContext();

        if (border != null) {
            @Dimension float cornerRadius = border.getRadius() == null ? 0 : dpToPx(context, border.getRadius());
            ShapeAppearanceModel shapeModel = ShapeAppearanceModel.builder()
                                                                  .setAllCorners(CornerFamily.ROUNDED, cornerRadius)
                                                                  .build();
            MaterialShapeDrawable shapeDrawable = new MaterialShapeDrawable(shapeModel);

            if (view instanceof Clippable) {
                ((Clippable) view).setClipPathBorderRadius(cornerRadius);
            }

            int borderPadding = -1;
            if (border.getStrokeWidth() != null) {
                float strokeWidth = dpToPx(context, border.getStrokeWidth());
                shapeDrawable.setStrokeWidth(strokeWidth);
                borderPadding = (int) strokeWidth;
            }

            if (border.getStrokeColor() != null) {
                @ColorInt int strokeColor = border.getStrokeColor().resolve(context);
                shapeDrawable.setStrokeColor(new ColorStateListBuilder()
                        .add(generateDisabledColor(strokeColor), -android.R.attr.state_enabled)
                        .add(strokeColor)
                        .build());
            }

            @ColorInt int fillColor = backgroundColor != null ? backgroundColor.resolve(context) : Color.TRANSPARENT;
            shapeDrawable.setFillColor(new ColorStateListBuilder()
                    .add(generateDisabledColor(fillColor), -android.R.attr.state_enabled)
                    .add(fillColor)
                    .build());

            mergeBackground(view, shapeDrawable);

            if (borderPadding > -1) {
                addPadding(view, borderPadding);
            }
        } else if (backgroundColor != null) {
            mergeBackground(view, new ColorDrawable(backgroundColor.resolve(context)));
        }
    }

    private static void mergeBackground(@NonNull View view, @NonNull Drawable drawable) {
        Drawable background = drawable;
        if (view.getBackground() != null) {
            background = new LayerDrawable(new Drawable[] { view.getBackground(), drawable });
        }
        view.setBackground(background);
    }

    public static void applyButtonModel(@NonNull MaterialButton button, @NonNull LabelButtonModel model) {
        applyLabelModel(button, model.getLabel());

        Context context = button.getContext();
        TextAppearance textAppearance = model.getLabel().getTextAppearance();

        int textColor = textAppearance.getColor().resolve(context);
        int backgroundColor = model.getBackgroundColor() == null
                ? Color.TRANSPARENT
                : model.getBackgroundColor().resolve(button.getContext());
        int pressedColor = ColorUtils.setAlphaComponent(textColor, Math.round(Color.alpha(textColor) * PRESSED_ALPHA_PERCENT));
        int disabledColor = generateDisabledColor(backgroundColor);
        int strokeWidth = model.getBorder() == null || model.getBorder().getStrokeWidth() == null
                ? DEFAULT_STROKE_WIDTH_DPS
                : model.getBorder().getStrokeWidth();
        int strokeColor = model.getBorder() == null || model.getBorder().getStrokeColor() == null
                ? backgroundColor
                : model.getBorder().getStrokeColor().resolve(context);
        int disabledStrokeColor = generateDisabledColor(strokeColor);
        int borderRadius = model.getBorder() == null || model.getBorder().getRadius() == null
                ? DEFAULT_BORDER_RADIUS
                : model.getBorder().getRadius();

        button.setBackgroundTintList(new ColorStateListBuilder()
                .add(disabledColor, -android.R.attr.state_enabled)
                .add(backgroundColor)
                .build());
        button.setRippleColor(ColorStateList.valueOf(pressedColor));
        int strokeWidthPixels = (int) dpToPx(context, strokeWidth);
        button.setStrokeWidth(strokeWidthPixels);
        button.setStrokeColor(new ColorStateListBuilder()
                .add(disabledStrokeColor, -android.R.attr.state_enabled)
                .add(strokeColor)
                .build());

        button.setEllipsize(TextUtils.TruncateAt.END);
        button.setIncludeFontPadding(false);
        button.setCornerRadius((int) dpToPx(context, borderRadius));
        button.setSingleLine(false);
    }

    public static void applyLabelModel(@NonNull TextView textView, @NonNull LabelModel label) {
        TextAppearance appearance = label.getTextAppearance();
        String text = label.getText();

        applyTextAppearance(textView, appearance);

        // Work around TextView rendering issues that cause ends of lines to be clipped off when using certain
        // fancy custom fonts that aren't measured properly. We use a full non-breaking space for italic text and a
        // narrow non-breaking space for non-italic text to minimize the impact on the overall layout. The issue
        // also occurs for end-justified multiline text, but that's a bit harder to address in a reasonable way, so
        // we'll consider it an edge-case for now.
        Fonts fonts = Fonts.shared(textView.getContext());
        boolean isCustomFont = false;
        for (String font : appearance.getFontFamilies()) {
            if (!fonts.isSystemFont(font)) {
                isCustomFont = true;
                break;
            }
        }
        boolean isItalic = appearance.getTextStyles().contains(TextStyle.ITALIC);
        if (isCustomFont && isItalic) {
            text += NBSP;
        } else if (isCustomFont || isItalic) {
            text += NARROW_NBSP;
        }

<<<<<<< HEAD
        textView.setText(Html.fromHtml(StringExtensionsKt.markdownToHtml(text)));
=======
        Context context = textView.getContext();
        MarkdownOptions markdown = label.getMarkdownOptions();
        boolean isMarkdownEnabled = MarkdownOptionsKt.isEnabled(markdown);

        if (isMarkdownEnabled) {
            boolean underlineLinks = MarkdownOptionsKt.getUnderlineLinks(markdown);
            @Nullable Integer linkColor = MarkdownOptionsKt.resolvedLinkColor(markdown, context);

            Spanned html = Html.fromHtml(StringExtensionsKt.markdownToHtml(text));
            ViewExtensionsKt.setHtml(textView, html, underlineLinks, linkColor);
        } else {
            textView.setText(text);
        }
>>>>>>> 9e3e8ece
    }

    public static void applyTextInputModel(@NonNull AppCompatEditText editText, @NonNull TextInputModel textInput) {
        applyBorderAndBackground(editText, textInput);
        applyTextAppearance(editText, textInput.getTextAppearance());
        int padding = (int) dpToPx(editText.getContext(), 8);
        editText.setPadding(padding, padding, padding, padding);
        editText.setInputType(textInput.getInputType().getTypeMask());
        editText.setSingleLine(textInput.getInputType() != FormInputType.TEXT_MULTILINE);
        editText.setGravity(editText.getGravity() | Gravity.TOP);

        if (!UAStringUtil.isEmpty(textInput.getHintText())) {
            editText.setHint(textInput.getHintText());
            Color hintColor = textInput.getTextAppearance().getHintColor();
            if (hintColor != null) {
                editText.setHintTextColor(hintColor.resolve(editText.getContext()));
            }
        }

        if (!UAStringUtil.isEmpty(textInput.getContentDescription())) {
            editText.setContentDescription(textInput.getContentDescription());
        }
    }

    public static void applyTextAppearance(@NonNull TextView textView, @NonNull TextAppearance textAppearance) {
        Context context = textView.getContext();

        textView.setTextSize(textAppearance.getFontSize());

        int textColor = textAppearance.getColor().resolve(context);
        int disabledTextColor = generateDisabledColor(Color.TRANSPARENT, textColor);

        textView.setTextColor(new ColorStateListBuilder()
                .add(disabledTextColor, -android.R.attr.state_enabled)
                .add(textColor)
                .build());

        int typefaceFlags = Typeface.NORMAL;
        int paintFlags = Paint.ANTI_ALIAS_FLAG | Paint.SUBPIXEL_TEXT_FLAG;

        for (TextStyle style : textAppearance.getTextStyles()) {
            switch (style) {
                case BOLD:
                    typefaceFlags |= Typeface.BOLD;
                    break;
                case ITALIC:
                    typefaceFlags |= Typeface.ITALIC;
                    break;
                case UNDERLINE:
                    paintFlags |= Paint.UNDERLINE_TEXT_FLAG;
                    break;
            }
        }

        switch (textAppearance.getAlignment()) {
            case CENTER:
                textView.setGravity(Gravity.CENTER);
                break;
            case START:
                textView.setGravity(Gravity.START | Gravity.CENTER_VERTICAL);
                break;
            case END:
                textView.setGravity(Gravity.END | Gravity.CENTER_VERTICAL);
                break;
        }

        Typeface typeface = getTypeFace(textView.getContext(), textAppearance.getFontFamilies());

        textView.setTypeface(typeface, typefaceFlags);
        textView.setPaintFlags(paintFlags);
    }

    /**
     * Finds the first available font in the list.
     *
     * @param context The application context.
     * @param fontFamilies The list of font families.
     * @return The typeface with a specified font, or null if the font was not found.
     */
    @Nullable
    private static Typeface getTypeFace(@NonNull Context context, @NonNull List<String> fontFamilies) {
        for (String fontFamily : fontFamilies) {
            if (UAStringUtil.isEmpty(fontFamily)) {
                continue;
            }

            Typeface typeface = Fonts.shared(context).getFontFamily(fontFamily);
            if (typeface != null) {
                return typeface;
            }
        }

        return null;
    }

    @RestrictTo(RestrictTo.Scope.LIBRARY_GROUP)
    public static void applySwitchStyle(@NonNull SwitchCompat view, @NonNull SwitchStyle style) {
        Context context = view.getContext();

        int trackOn = style.getOnColor().resolve(context);
        int trackOff = style.getOffColor().resolve(context);

        int thumbOn = MaterialColors.layer(Color.WHITE, trackOn, MATERIAL_ALPHA_LOW);
        int thumbOff = MaterialColors.layer(Color.WHITE, trackOff, MATERIAL_ALPHA_LOW);

        view.setTrackTintList(checkedColorStateList(trackOn, trackOff));
        view.setThumbTintList(checkedColorStateList(thumbOn, thumbOff));

        view.setBackgroundResource(R.drawable.ua_layout_imagebutton_ripple);

        view.setGravity(Gravity.CENTER);
    }

    private static ColorStateList checkedColorStateList(@ColorInt int checkedColor, @ColorInt int normalColor) {
        return new ColorStateListBuilder()
                .add(generateDisabledColor(checkedColor), android.R.attr.state_checked, -android.R.attr.state_enabled)
                .add(generateDisabledColor(normalColor), -android.R.attr.state_checked, -android.R.attr.state_enabled)
                .add(checkedColor, android.R.attr.state_checked)
                .add(normalColor)
                .build();
    }

    public static void dismissSoftKeyboard(@NonNull View view) {
        InputMethodManager imm = (InputMethodManager) view.getContext().getSystemService(Context.INPUT_METHOD_SERVICE);
        if (imm != null) {
            imm.hideSoftInputFromWindow(view.getWindowToken(), 0);
        }
    }

    public static void doOnAttachToWindow(@NonNull View view, @NonNull Runnable callback) {
        view.addOnAttachStateChangeListener(new View.OnAttachStateChangeListener() {
            @Override
            public void onViewAttachedToWindow(@NonNull View v) {
                v.removeOnAttachStateChangeListener(this);
                callback.run();
            }

            @Override
            public void onViewDetachedFromWindow(@NonNull View v) { /* no-op */ }
        });
    }

    public static void addPadding(@NonNull View view, int padding) {
        addPadding(view, padding, padding, padding, padding);
    }

    public static void addPadding(@NonNull View view, int left, int top, int right, int bottom) {
        view.setPadding(
                view.getPaddingLeft() + left,
                view.getPaddingTop() + top,
                view.getPaddingRight() + right,
                view.getPaddingBottom() + bottom
        );
    }

    @ColorInt
    public static int generatePressedColor(@ColorInt int baseColor) {
        return generatePressedColor(baseColor, Color.WHITE);
    }

    @ColorInt
    public static int generateDisabledColor(@ColorInt int baseColor) {
        return generateDisabledColor(baseColor, Color.WHITE);
    }

    @ColorInt
    public static int generatePressedColor(@ColorInt int background, @ColorInt int foreground) {
        return overlayColors(background, foreground, PRESSED_ALPHA_PERCENT);
    }

    @ColorInt
    public static int generateDisabledColor(@ColorInt int background, @ColorInt int foreground) {
        return overlayColors(background, foreground, MATERIAL_ALPHA_DISABLED);
    }

    @ColorInt
    private static int overlayColors(
            @ColorInt int backgroundColor,
            @ColorInt int overlayColor,
            @FloatRange(from = 0, to = 1) float overlayAlpha
    ) {
        int alpha = Math.round(Color.alpha(overlayColor) * overlayAlpha);
        int overlay = ColorUtils.setAlphaComponent(overlayColor, alpha);
        return ColorUtils.compositeColors(overlay, backgroundColor);
    }
}<|MERGE_RESOLUTION|>--- conflicted
+++ resolved
@@ -10,10 +10,7 @@
 import android.graphics.drawable.Drawable;
 import android.graphics.drawable.LayerDrawable;
 import android.text.Html;
-<<<<<<< HEAD
-=======
 import android.text.Spanned;
->>>>>>> 9e3e8ece
 import android.text.TextUtils;
 import android.view.Gravity;
 import android.view.View;
@@ -205,9 +202,6 @@
             text += NARROW_NBSP;
         }
 
-<<<<<<< HEAD
-        textView.setText(Html.fromHtml(StringExtensionsKt.markdownToHtml(text)));
-=======
         Context context = textView.getContext();
         MarkdownOptions markdown = label.getMarkdownOptions();
         boolean isMarkdownEnabled = MarkdownOptionsKt.isEnabled(markdown);
@@ -221,7 +215,6 @@
         } else {
             textView.setText(text);
         }
->>>>>>> 9e3e8ece
     }
 
     public static void applyTextInputModel(@NonNull AppCompatEditText editText, @NonNull TextInputModel textInput) {
@@ -407,4 +400,5 @@
         int overlay = ColorUtils.setAlphaComponent(overlayColor, alpha);
         return ColorUtils.compositeColors(overlay, backgroundColor);
     }
+
 }