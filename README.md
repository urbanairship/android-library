# Android Urban Airship SDK

Urban Airship SDK for Android.

## Resources

- [Getting started guide](http://docs.urbanairship.com/platform/android/)
- [Javadocs](https://docs.urbanairship.com/reference/libraries/android/latest/reference/packages.html)
- [Migration Guides](documentation/migration)

## Contributing Code

We accept pull requests! If you would like to submit a pull request, please fill out and submit our
[Contributor License Agreement](https://docs.google.com/forms/d/e/1FAIpQLScErfiz-fXSPpVZ9r8Di2Tr2xDFxt5MgzUel0__9vqUgvko7Q/viewform).

One of our engineers will verify receipt of the agreement before approving your pull request.

## Requirements
- minSdkVersion 16+
- compileSdkVersion 28

## Quickstart

1) Include Urban Airship into the build.gradle file:

```
   dependencies {
     ...

     // Urban Airship SDK - FCM
<<<<<<< HEAD
     implementation 'com.urbanairship.android:urbanairship-fcm:9.5.1'
=======
     implementation 'com.urbanairship.android:urbanairship-fcm:9.6.0'
>>>>>>> 4746f26f
   }
```

2) [Add Firebase to your app](https://firebase.google.com/docs/android/setup#add_firebase_to_your_app).

3) Create a new `airshipconfig.properties` file with your application’s settings:

```
   developmentAppKey = Your Development App Key
   developmentAppSecret = Your Development App Secret

   productionAppKey = Your Production App Key
   productionAppSecret = Your Production Secret

   # Toggles between the development and production app credentials
   # Before submitting your application to an app store set to true
   inProduction = false

   # LogLevel is "VERBOSE", "DEBUG", "INFO", "WARN", "ERROR" or "ASSERT"
   developmentLogLevel = DEBUG
   productionLogLevel = ERROR

   # Notification customization
   notificationIcon = ic_notification
   notificationAccentColor = #ff0000

   # Optional - Set the default channel
   notificationChannel = "customChannel"
```

4) Set the Autopilot meta-data in the AndroidManifest.xml file:

```
      <meta-data android:name="com.urbanairship.autopilot"
               android:value="com.urbanairship.Autopilot"/>
```

## Sample Application

A [sample](sample) application is available that showcases the majority of the features offered by
the Urban Airship SDK. Before running the sample, copy the file in `sample/src/main/assets/airshipconfig.properites.sample` to
`sample/src/main/assets/airshipconfig.properties` and modify the properties to match your application's config.

## Sample Test
An automated test is available to test basic pushes, message center and in-app messages with the Sample application.

To run the test suite on an emulator or device with API 21+:

```
./gradlew connectedAndroidTest -Pandroid.testInstrumentationRunnerArguments.appKey="APP_KEY" -Pandroid.testInstrumentationRunnerArguments.masterSecret="MASTER_SECRET"
```<|MERGE_RESOLUTION|>--- conflicted
+++ resolved
@@ -28,11 +28,7 @@
      ...
 
      // Urban Airship SDK - FCM
-<<<<<<< HEAD
-     implementation 'com.urbanairship.android:urbanairship-fcm:9.5.1'
-=======
      implementation 'com.urbanairship.android:urbanairship-fcm:9.6.0'
->>>>>>> 4746f26f
    }
 ```
 
