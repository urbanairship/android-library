--- conflicted
+++ resolved
@@ -3,16 +3,7 @@
         gradlePluginPortal()
         google()
         mavenCentral()
-<<<<<<< HEAD
-        maven { url "https://jitpack.io" }
-    }
-
-    plugins {
-        id 'com.android.library'
-        id 'maven-publish'
-=======
         maven {url "https://jitpack.io"}
->>>>>>> 85a3885d
     }
 }
 
@@ -21,11 +12,7 @@
     repositories {
         google()
         mavenCentral()
-<<<<<<< HEAD
         maven { url "https://jitpack.io" }
-=======
-        maven {url "https://jitpack.io"}
->>>>>>> 85a3885d
     }
 }
 
