--- conflicted
+++ resolved
@@ -6,11 +6,8 @@
 spotlessPlugin = '6.25.0'
 nexusPublishPlugin = '1.1.0'
 gradle-versions =  '0.41.0'
-<<<<<<< HEAD
 kspPlugin = '1.9.23-1.0.20'
-=======
 binary-compatibility-validator = '0.15.0-Beta.2'
->>>>>>> 52f82ad7
 
 # Spotless plugins
 ktlint = '1.1.1'
