[versions]

# Gradle plugins
androidGradlePlugin = '8.7.2'
googleServicesPlugin = '4.4.2'
spotlessPlugin = '6.25.0'
nexusPublishPlugin = '1.1.0'
gradle-versions =  '0.41.0'
kspPlugin = '1.9.23-1.0.20'
binary-compatibility-validator = '0.15.0-Beta.2'

# Spotless plugins
ktlint = '1.1.1'

# Dependencies

# Kotlin
<<<<<<< HEAD
kotlin = '1.9.23'
kotlinx-coroutines = '1.7.3'
=======
kotlin = '1.9.21'
kotlinx-coroutines = '1.8.1'
>>>>>>> a79b873a
kotlinx-serialization = '1.6.3'

# Compose
compose-bom = '2024.06.00'
# compose compiler must be updated along with kotlin version
# see: https://developer.android.com/jetpack/androidx/releases/compose-kotlin
compose-compiler = '1.5.11'

# Androidx
androidx-activity = '1.9.1'
androidx-annotation = '1.8.1'
androidx-appcompat = '1.7.0'
androidx-concurrentfutures = '1.2.0'
androidx-constraintlayout-xml = '2.1.4'
androidx-constraintlayout-compose = '1.0.1'
androidx-core = '1.13.1'
androidx-customview = '1.1.0'
androidx-fragment = '1.8.2'
androidx-lifecycle = '2.8.4'
androidx-navigation = '2.7.7'
androidx-slidingpanelayout = '1.2.0'

# Using the RC to test the new features from I/O 2024 (Scaffold, TitleBar, LazyColumn, etc.)
androidx-glance = '1.1.0-rc01' # Only used in Sample app

androidx-activity-compose = '1.9.1'

androidx-paging = '2.1.2'

androidx-preference = '1.2.1'
androidx-recyclerview = "1.3.2"
androidx-room = '2.6.1'
androidx-startup = '1.1.1'
androidx-swiperefreshlayout = '1.1.0'
androidx-test-core = '1.5.0'
androidx-test-espresso = '3.5.1'
androidx-test-junit = '1.1.5'
androidx-test-rules = '1.5.0'
androidx-test-runner = '1.5.2'
androidx-test-truth = '1.5.0'
androidx-vectordrawable = '1.1.0'
androidx-webkit = '1.10.0'
androidx-work = '2.9.0'

# Material
google-material = '1.12.0'

# Google Play Services
playservices-adsidentifier = '18.0.1'
playservices-base = '18.3.0'
playservices-instantapps = '18.0.1'
playservices-location = '21.1.0'

# Firebase
firebase-messaging = '23.4.1'

# OkHttp (for WebSocket support in airship-chat)
okhttp = '4.12.0'

# Glide (image loader)
glide = '4.16.0'

# LeakCanary (for dev/debug builds)
leakcanary = '2.9.1'

# Test
google-truth = '1.1.3'
junit = '4.13.2'
mockito = '4.6.1'
mockito-kotlin = '4.0.0'
robolectric = '4.14-beta-1'
turbine = '0.10.0'
mockk = '1.13.5'

# Doc Dependencies
dokka = '2.0.0'

[plugins]

android-application = { id = 'com.android.application', version.ref = "androidGradlePlugin" }
android-library = { id = 'com.android.library', version.ref = "androidGradlePlugin" }
ksp = { id = 'com.google.devtools.ksp', version.ref = "kspPlugin" }
compose-compiler = { id = "org.jetbrains.kotlin.plugin.compose", version.ref = "kotlin" }
room = { id = 'androidx.room', version.ref = "androidx-room"}
kotlin-allopen = { id = 'org.jetbrains.kotlin.plugin.allopen', version.ref = "kotlin" }
kotlinx-serialization = { id = 'org.jetbrains.kotlin.plugin.serialization', version.ref = "kotlin" }
google-services = { id = 'com.google.gms.google-services', version.ref = "googleServicesPlugin" }
spotless = { id = 'com.diffplug.spotless', version.ref = "spotlessPlugin" }
benmanes-versions = { id = 'com.github.ben-manes.versions', version.ref = "gradle-versions" }
binary-compatibility-validator = { id = 'org.jetbrains.kotlinx.binary-compatibility-validator', version.ref = "binary-compatibility-validator" }
dokka = { id = 'org.jetbrains.dokka', version.ref = "dokka" }

[libraries]

# Kotlin
kotlin-stdlib = { module = "org.jetbrains.kotlin:kotlin-stdlib", version.ref = "kotlin" }
kotlinx-coroutines-core = { module = "org.jetbrains.kotlinx:kotlinx-coroutines-core", version.ref = "kotlinx-coroutines"}
kotlinx-coroutines-android = { module = "org.jetbrains.kotlinx:kotlinx-coroutines-android", version.ref = "kotlinx-coroutines"}
kotlinx-coroutines-test = { module = "org.jetbrains.kotlinx:kotlinx-coroutines-test", version.ref = "kotlinx-coroutines"}
kotlinx-serialization-json = { module = "org.jetbrains.kotlinx:kotlinx-serialization-json", version.ref = "kotlinx-serialization" }

# Compose
compose-bom = { module = "androidx.compose:compose-bom", version.ref = "compose-bom" }
compose-foundation = { module = "androidx.compose.foundation:foundation" }
androidx-compose-foundation-layout = { module = "androidx.compose.foundation:foundation-layout" }
compose-runtime = { module = "androidx.compose.runtime:runtime" }
compose-animation = { module = "androidx.compose.animation:animation" }
compose-ui = { module = "androidx.compose.ui:ui" }
compose-ui-graphics = { module = "androidx.compose.ui:ui-graphics" }
compose-ui-tooling = { module = "androidx.compose.ui:ui-tooling" }
compose-ui-tooling-preview = { module = "androidx.compose.ui:ui-tooling-preview" }
compose-ui-test-manifest = { module = "androidx.compose.ui:ui-test-manifest" }
compose-ui-test-junit4 = { module = "androidx.compose.ui:ui-test-junit4" }
compose-material3 = { module = "androidx.compose.material3:material3" }
compose-materialicons-extended = { module = "androidx.compose.material:material-icons-extended" }
compose-googlefonts = { module = "androidx.compose.ui:ui-text-google-fonts" }
compose-material = { module = "androidx.compose.material:material" }

# Glance
glance-appwidget = { module = "androidx.glance:glance-appwidget", version.ref = "androidx-glance" }
glance-material3 = { module = "androidx.glance:glance-material3", version.ref = "androidx-glance" }

# Androidx
androidx-activity = { module = "androidx.activity:activity", version.ref = "androidx-activity" }
androidx-activityktx = { module = "androidx.activity:activity-ktx", version.ref = "androidx-activity" }
androidx-activity-compose = { module = "androidx.activity:activity-compose", version.ref = "androidx-activity-compose" }
androidx-annotation = { module = "androidx.annotation:annotation", version.ref = "androidx-annotation" }
androidx-appcompat = { module = "androidx.appcompat:appcompat", version.ref = "androidx-appcompat" }
androidx-concurrentfutures = { module = "androidx.concurrent:concurrent-futures", version.ref = "androidx-concurrentfutures" }
androidx-constraintlayout = { module = "androidx.constraintlayout:constraintlayout", version.ref = "androidx-constraintlayout-xml" }
androidx-constraintlayout-compose = { module = "androidx.constraintlayout:constraintlayout-compose", version.ref = "androidx-constraintlayout-compose" }
androidx-core = { module = "androidx.core:core", version.ref = "androidx-core" }
androidx-corektx = { module = "androidx.core:core-ktx", version.ref = "androidx-core" }
androidx-customview = { module = "androidx.customview:customview", version.ref = "androidx-customview" }
androidx-fragment-fragment = { module = "androidx.fragment:fragment", version.ref = "androidx-fragment" }
androidx-fragment-fragmentktx = { module = "androidx.fragment:fragment-ktx", version.ref = "androidx-fragment" }
androidx-fragment-testing = { module = "androidx.fragment:fragment-testing", version.ref = "androidx-fragment" }
androidx-lifecycle-common-java8 = { module = "androidx.lifecycle:lifecycle-common-java8", version.ref="androidx-lifecycle" }
androidx-lifecycle-livedataktx = { module = "androidx.lifecycle:lifecycle-livedata-ktx", version.ref="androidx-lifecycle" }
androidx-lifecycle-runtimektx = { module = "androidx.lifecycle:lifecycle-runtime-ktx", version.ref="androidx-lifecycle" }
androidx-lifecycle-runtime-compose = { group = "androidx.lifecycle", name = "lifecycle-runtime-compose", version.ref = "androidx-lifecycle" }
androidx-lifecycle-viewmodel = { module = "androidx.lifecycle:lifecycle-viewmodel", version.ref="androidx-lifecycle" }
androidx-lifecycle-viewmodel-compose = { module = "androidx.lifecycle:lifecycle-viewmodel-compose", version.ref="androidx-lifecycle" }
androidx-lifecycle-viewmodelktx = { module = "androidx.lifecycle:lifecycle-viewmodel-ktx", version.ref="androidx-lifecycle" }
androidx-navigation-fragment = { module = "androidx.navigation:navigation-fragment", version.ref = "androidx-navigation" }
androidx-navigation-fragmentktx = { module = "androidx.navigation:navigation-fragment-ktx", version.ref = "androidx-navigation" }
androidx-navigation-testing = { module = "androidx.navigation:navigation-testing", version.ref = "androidx-navigation" }
androidx-navigation-ui = { module = "androidx.navigation:navigation-ui", version.ref = "androidx-navigation" }
androidx-navigation-compose = { module = "androidx.navigation:navigation-compose", version.ref = "androidx-navigation" }
androidx-paging-runtime = { module = "androidx.paging:paging-runtime", version.ref = "androidx-paging" }
androidx-paging-runtimektx = { module = "androidx.paging:paging-runtime-ktx", version.ref = "androidx-paging" }
androidx-preference = { module = "androidx.preference:preference", version.ref = "androidx-preference" }
androidx-preferencektx = { module = "androidx.preference:preference-ktx", version.ref = "androidx-preference" }
androidx-recyclerview = { module = "androidx.recyclerview:recyclerview", version.ref = "androidx-recyclerview" }
androidx-room-compiler = { module = "androidx.room:room-compiler", version.ref = "androidx-room" }
androidx-room-runtime = { module = "androidx.room:room-runtime", version.ref = "androidx-room" }
androidx-room-ktx = { module = "androidx.room:room-ktx", version.ref = "androidx-room" }
androidx-room-testing = { module = "androidx.room:room-testing", version.ref = "androidx-room" }
androidx-slidingpanelayout = { module = "androidx.slidingpanelayout:slidingpanelayout", version.ref = "androidx-slidingpanelayout" }
androidx-startup-runtime = { module = "androidx.startup:startup-runtime", version.ref = "androidx-startup" }
androidx-swiperefreshlayout = { module = "androidx.swiperefreshlayout:swiperefreshlayout", version.ref = "androidx-swiperefreshlayout" }
androidx-test-core = { module = "androidx.test:core", version.ref = "androidx-test-core" }
androidx-test-corektx = { module = "androidx.test:core-ktx", version.ref = "androidx-test-core" }
androidx-test-espresso-contrib = { module = "androidx.test.espresso:espresso-contrib", version.ref="androidx-test-espresso" }
androidx-test-espresso-core = { module = "androidx.test.espresso:espresso-core", version.ref="androidx-test-espresso" }
androidx-test-espresso-idling-concurrent = { module = "androidx.test.espresso.idling:idling-concurrent", version.ref = "androidx-test-espresso" }
androidx-test-espresso-intents = { module = "androidx.test.espresso:espresso-intents", version.ref="androidx-test-espresso" }
androidx-test-espresso-web = { module = "androidx.test.espresso:espresso-web", version.ref="androidx-test-espresso" }
androidx-test-ext-junit = { module = "androidx.test.ext:junit", version.ref = "androidx-test-junit" }
androidx-test-ext-junitktx = { module = "androidx.test.ext:junit-ktx", version.ref = "androidx-test-junit" }
androidx-test-ext-truth = { module = "androidx.test.ext:truth", version.ref = "androidx-test-truth" }
androidx-test-rules = { module = "androidx.test:rules", version.ref = "androidx-test-rules" }
androidx-test-runner = { module = "androidx.test:runner", version.ref = "androidx-test-runner" }
androidx-vectordrawable = { module = "androidx.vectordrawable:vectordrawable", version.ref = "androidx-vectordrawable" }
androidx-webkit = { module = "androidx.webkit:webkit", version.ref = "androidx-webkit" }
androidx-work-runtime = { module = "androidx.work:work-runtime", version.ref = "androidx-work" }
androidx-work-runtimektx = { module = "androidx.work:work-runtime-ktx", version.ref = "androidx-work" }

# Material
google-material = { module = "com.google.android.material:material", version.ref = "google-material" }

# Google Play Services
playservices-base = { module = "com.google.android.gms:play-services-base", version.ref = "playservices-base" }
playservices-location = { module = "com.google.android.gms:play-services-location", version.ref = "playservices-location" }
playservices-instantapps = { module = "com.google.android.gms:play-services-instantapps", version.ref = "playservices-instantapps" }
playservices-adsidentifier = { module = "com.google.android.gms:play-services-ads-identifier", version.ref = "playservices-adsidentifier" }

# Firebase
firebase-messaging = { module = "com.google.firebase:firebase-messaging", version.ref = "firebase-messaging"}

okhttp = { module = "com.squareup.okhttp3:okhttp", version.ref = "okhttp" }

glide = { module = "com.github.bumptech.glide:glide", version.ref = "glide" }

leakcanary-android = { module = "com.squareup.leakcanary:leakcanary-android", version.ref = "leakcanary"}

# Testing
junit = { module = "junit:junit", version.ref = "junit" }

google-truth = { module = "com.google.truth:truth", version.ref = "google-truth" }

robolectric-core = { module = "org.robolectric:robolectric", version.ref = "robolectric" }
robolectric-annotations = { module = "org.robolectric:annotations", version.ref = "robolectric"}

mockito-inline = { module = "org.mockito:mockito-inline", version.ref = "mockito" }
mockito-core = { module = "org.mockito:mockito-core", version.ref = "mockito" }
mockito-android = { module = "org.mockito:mockito-android", version.ref = "mockito" }
mockito-kotlin = { module = "org.mockito.kotlin:mockito-kotlin", version.ref = "mockito-kotlin" }

mockk = { module = "io.mockk:mockk", version.ref = "mockk" }

turbine = { module = "app.cash.turbine:turbine", version.ref = "turbine" }

# Dokka

dokka-android = { module = "org.jetbrains.dokka:android-documentation-plugin", version.ref = "dokka" }<|MERGE_RESOLUTION|>--- conflicted
+++ resolved
@@ -15,13 +15,8 @@
 # Dependencies
 
 # Kotlin
-<<<<<<< HEAD
 kotlin = '1.9.23'
-kotlinx-coroutines = '1.7.3'
-=======
-kotlin = '1.9.21'
 kotlinx-coroutines = '1.8.1'
->>>>>>> a79b873a
 kotlinx-serialization = '1.6.3'
 
 # Compose
