--- conflicted
+++ resolved
@@ -6,11 +6,7 @@
 
     dependencies {
         classpath 'com.android.tools.build:gradle:3.3.0'
-<<<<<<< HEAD
-        classpath 'com.jfrog.bintray.gradle:gradle-bintray-plugin:1.8.0'
-=======
         classpath 'com.jfrog.bintray.gradle:gradle-bintray-plugin:1.8.4'
->>>>>>> e7d2bce2
         classpath 'com.google.gms:google-services:4.2.0'
     }
 }
