--- conflicted
+++ resolved
@@ -76,13 +76,8 @@
         junitVersion = '4.13.2'
         mockitoVersion = '4.6.1'
         mockitoKotlinVersion = '4.0.0'
-<<<<<<< HEAD
-        robolectricVersion = '4.8.1'
+        robolectricVersion = '4.8.2'
         turbineVersion = '0.9.0'
-=======
-        robolectricVersion = '4.8.2'
-        turbineVersion = '0.7.0'
->>>>>>> 6c231122
 
         // Doc Dependencies
         doclavaVersion = '1.0.6'
