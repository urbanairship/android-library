--- conflicted
+++ resolved
@@ -1,11 +1,7 @@
 buildscript {
     ext {
         // Airship Version - major.minor.patch
-<<<<<<< HEAD
-        airshipVersion = '16.9.1'
-=======
         airshipVersion = '16.9.2'
->>>>>>> fa09d3f3
 
         // Airship Version Qualifier beta, release, etc...
         // airshipVersionQualifier = "beta"
