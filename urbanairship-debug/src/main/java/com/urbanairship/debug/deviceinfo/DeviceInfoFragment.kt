/* Copyright Urban Airship and Contributors */

package com.urbanairship.debug.deviceinfo

import android.os.Bundle
import android.view.LayoutInflater
import android.view.View
import android.view.ViewGroup
import androidx.navigation.Navigation
<<<<<<< HEAD
import androidx.preference.Preference
=======
>>>>>>> b0c26044
import androidx.preference.PreferenceFragmentCompat
import com.urbanairship.debug.R
import com.urbanairship.debug.deviceinfo.preferences.IAADisplayIntervalPreference
import com.urbanairship.debug.deviceinfo.preferences.IAADisplayIntervalPreferenceDialogFragment
import com.urbanairship.debug.extensions.setupToolbarWithNavController

/**
 * Settings fragment.
 *
 * Wraps the PreferenceFragment.
 */
class DeviceInfoFragment : androidx.fragment.app.Fragment() {

    override fun onCreateView(inflater: LayoutInflater, container: ViewGroup?, savedInstanceState: Bundle?): View? {
        return inflater.inflate(R.layout.ua_fragment_device_info, container, false)
    }

    override fun onViewCreated(view: View, savedInstanceState: Bundle?) {
        super.onViewCreated(view, savedInstanceState)
        if (savedInstanceState == null) {
            childFragmentManager.beginTransaction()
                    .replace(R.id.preference_placeholder, PreferenceFragment())
                    .commitNow()
        }

        setupToolbarWithNavController(R.id.toolbar)
    }

    /**
     * PreferenceFragmentCompat
     */
    class PreferenceFragment : PreferenceFragmentCompat() {

        override fun onCreatePreferences(bundle: Bundle?, s: String?) {
            addPreferencesFromResource(R.xml.ua_device_info)
        }

        override fun onPreferenceTreeClick(preference: androidx.preference.Preference): Boolean {
            val view = view
            if (view != null && TAGS_KEY == preference.key) {
                Navigation.findNavController(view).navigate(R.id.deviceInfoTagsFragment)
            }

            if (view != null && ATTRIBUTES_KEY == preference.key) {
                Navigation.findNavController(view).navigate(R.id.deviceInfoAttributesFragment)
            }

            return super.onPreferenceTreeClick(preference)
        }

        override fun onDisplayPreferenceDialog(preference: Preference?) {
            if(preference is IAADisplayIntervalPreference) {
                val dialogFragment = IAADisplayIntervalPreferenceDialogFragment.newInstance(preference.key)
                if(dialogFragment != null) {
                    dialogFragment.setTargetFragment(this, 0)
                    fragmentManager?.let { dialogFragment.show(it, DISPLAY_INTERVAL_TAG) }
                } else {
                    super.onDisplayPreferenceDialog(preference)
                }
            } else {
                super.onDisplayPreferenceDialog(preference)
            }
        }

        companion object {
            private val TAGS_KEY = "tags"
<<<<<<< HEAD
            private val DISPLAY_INTERVAL_TAG = "DISPLAY_INTERVAL_TAG"
=======
            private val ATTRIBUTES_KEY = "attributes"
>>>>>>> b0c26044
        }

    }
}<|MERGE_RESOLUTION|>--- conflicted
+++ resolved
@@ -7,10 +7,7 @@
 import android.view.View
 import android.view.ViewGroup
 import androidx.navigation.Navigation
-<<<<<<< HEAD
 import androidx.preference.Preference
-=======
->>>>>>> b0c26044
 import androidx.preference.PreferenceFragmentCompat
 import com.urbanairship.debug.R
 import com.urbanairship.debug.deviceinfo.preferences.IAADisplayIntervalPreference
@@ -77,11 +74,8 @@
 
         companion object {
             private val TAGS_KEY = "tags"
-<<<<<<< HEAD
             private val DISPLAY_INTERVAL_TAG = "DISPLAY_INTERVAL_TAG"
-=======
             private val ATTRIBUTES_KEY = "attributes"
->>>>>>> b0c26044
         }
 
     }
