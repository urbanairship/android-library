plugins {
    id 'airship-module'
    id 'com.android.library'
    id 'maven-publish'
    id 'kotlin-android'
}

repositories {
    gradlePluginPortal()
    google()
    mavenCentral()
    maven { url "https://jitpack.io" }
}

description = "Airship Android Debug Library"

airshipModule {
    published = false
}

android {
    buildFeatures{
        dataBinding = true
    }

    compileOptions {
        sourceCompatibility JavaVersion.VERSION_1_8
        targetCompatibility JavaVersion.VERSION_1_8
    }

    kotlinOptions {
        jvmTarget = JavaVersion.VERSION_1_8
    }
    
    namespace 'com.urbanairship.debug'
}

dependencies {
    api project(':urbanairship-core')
    implementation project(':urbanairship-ads-identifier')
    implementation project(':urbanairship-automation')
    implementation project(':urbanairship-location')
    implementation project(':urbanairship-message-center')
    implementation project(':urbanairship-preference-center')
    implementation project(':urbanairship-preference')

    // Kotlin
    implementation "org.jetbrains.kotlin:kotlin-stdlib-jdk8:$rootProject.kotlinVersion"
    implementation "org.jetbrains.kotlinx:kotlinx-coroutines-core:$rootProject.kotlinCoroutinesVersion"
    implementation "org.jetbrains.kotlinx:kotlinx-coroutines-android:$rootProject.kotlinCoroutinesVersion"

    // Room
    implementation "androidx.room:room-runtime:$rootProject.androidxRoomVersion"
//    kapt "androidx.room:room-compiler:$rootProject.androidxRoomVersion"

    // Navigation
    implementation "androidx.navigation:navigation-fragment-ktx:$rootProject.androidxNavigationVersion"
    implementation "androidx.navigation:navigation-ui-ktx:$rootProject.androidxNavigationVersion"

    // Constraint layout
    implementation "androidx.constraintlayout:constraintlayout:$rootProject.androidxConstraintLayoutVersion"

    // Lifecycle
    implementation "androidx.lifecycle:lifecycle-common-java8:$rootProject.androidxLifeCycleVersion"
    implementation "androidx.lifecycle:lifecycle-runtime-ktx:$rootProject.androidxLifeCycleVersion"
    implementation "androidx.lifecycle:lifecycle-viewmodel-ktx:$rootProject.androidxLifeCycleVersion"
    implementation "androidx.lifecycle:lifecycle-common-java8:$rootProject.androidxLifeCycleVersion"

    // Paging
    implementation "androidx.paging:paging-runtime-ktx:$rootProject.androidxPagingVersion"

    // Support libraries
    implementation "androidx.appcompat:appcompat:$rootProject.androidxAppCompatVersion"
    implementation "com.google.android.material:material:$rootProject.materialVersion"
    implementation "androidx.vectordrawable:vectordrawable:$rootProject.androidxVectorDrawableVersion"
    implementation "androidx.preference:preference-ktx:$rootProject.androidxPreferenceVersion"
}

<<<<<<< HEAD
afterEvaluate {
    publishing {
        publications {
            release(MavenPublication) {
                from components.release
=======
task sourcesJar(type: Jar) {
    from android.sourceSets.main.java.srcDirs
    classifier = 'sources'
}

afterEvaluate {
    publishing {
        publications {
            // Creates a Maven publication called "release".
            Production(MavenPublication) {
//                from components.release
                groupId = 'com.urbanairship.android'
                artifactId = project.name
                version = project.version.toString()

                artifact("$buildDir/outputs/aar/${project.name}-release.aar")
                artifact(sourcesJar)

                pom {
                    name.set(project.name)
                    description.set(project.description)
                    url.set("https://github.com/urbanairship/android-library")

                    developers {
                        developer { name.set("Airship") }
                    }

                    licenses {
                        license {
                            name.set("The Apache Software License, Version 2.0")
                            url.set("http://www.apache.org/licenses/LICENSE-2.0.txt")
                            distribution.set("repo")
                        }
                    }

                    scm {
                        connection.set("https://github.com/urbanairship/android-library.git")
                        url.set("https://github.com/urbanairship/android-library")
                    }
                }

                pom.withXml {
                    def dependencies = asNode().appendNode("dependencies")
                    configurations["implementation"].allDependencies.forEach {
                        def dep = dependencies.appendNode("dependency")
                        dep.appendNode("groupId", it.group)
                        dep.appendNode("artifactId", it.name)
                        dep.appendNode("version", it.version)
                    }
                }
>>>>>>> 85a3885d
            }
        }
    }
}<|MERGE_RESOLUTION|>--- conflicted
+++ resolved
@@ -1,15 +1,6 @@
 plugins {
     id 'airship-module'
-    id 'com.android.library'
-    id 'maven-publish'
     id 'kotlin-android'
-}
-
-repositories {
-    gradlePluginPortal()
-    google()
-    mavenCentral()
-    maven { url "https://jitpack.io" }
 }
 
 description = "Airship Android Debug Library"
@@ -76,13 +67,6 @@
     implementation "androidx.preference:preference-ktx:$rootProject.androidxPreferenceVersion"
 }
 
-<<<<<<< HEAD
-afterEvaluate {
-    publishing {
-        publications {
-            release(MavenPublication) {
-                from components.release
-=======
 task sourcesJar(type: Jar) {
     from android.sourceSets.main.java.srcDirs
     classifier = 'sources'
@@ -133,7 +117,6 @@
                         dep.appendNode("version", it.version)
                     }
                 }
->>>>>>> 85a3885d
             }
         }
     }
