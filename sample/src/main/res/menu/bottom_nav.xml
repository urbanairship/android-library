<?xml version="1.0" encoding="utf-8"?>

<menu xmlns:android="http://schemas.android.com/apk/res/android">
    <item
        android:id="@+id/home"
        android:icon="@drawable/ic_home"
        android:title="@string/home" />

    <item
        android:id="@+id/inbox"
        android:icon="@drawable/ic_inbox"
        android:title="@string/inbox" />

    <item
        android:id="@+id/pref_center"
        android:icon="@drawable/ic_pref_center"
        android:title="@string/preferences" />

    <item
        android:id="@+id/settings"
        android:icon="@drawable/ic_settings"
        android:title="@string/settings" />

<<<<<<< HEAD
    <item
        android:id="@+id/debug"
        android:icon="@drawable/ic_debug"
        android:title="@string/debug" />

=======
>>>>>>> 09f49c52
</menu><|MERGE_RESOLUTION|>--- conflicted
+++ resolved
@@ -21,12 +21,8 @@
         android:icon="@drawable/ic_settings"
         android:title="@string/settings" />
 
-<<<<<<< HEAD
     <item
         android:id="@+id/debug"
         android:icon="@drawable/ic_debug"
         android:title="@string/debug" />
-
-=======
->>>>>>> 09f49c52
 </menu>