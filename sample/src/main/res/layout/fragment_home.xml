<?xml version="1.0" encoding="utf-8"?>

<layout xmlns:android="http://schemas.android.com/apk/res/android"
    xmlns:app="http://schemas.android.com/apk/res-auto"
    xmlns:tools="http://schemas.android.com/tools">

    <data>

        <variable
            name="viewModel"
            type="com.urbanairship.sample.home.HomeViewModel" />

    </data>

    <androidx.coordinatorlayout.widget.CoordinatorLayout
        android:layout_width="match_parent"
        android:layout_height="match_parent">

        <include layout="@layout/include_appbar" />

        <androidx.constraintlayout.widget.ConstraintLayout
            android:layout_width="match_parent"
            android:layout_height="match_parent">

            <TextView
                android:id="@+id/channel_title"
                android:layout_width="wrap_content"
                android:layout_height="wrap_content"
                android:paddingStart="8dp"
                android:paddingEnd="8dp"
                android:paddingBottom="8dp"
                android:text="@string/channel_id"
                android:textAppearance="@style/TextAppearance.MaterialComponents.Headline6"
                app:layout_constraintBottom_toTopOf="@+id/channelId"
                app:layout_constraintStart_toStartOf="@+id/channelId" />

            <Button
                android:id="@+id/channelId"
                style="@style/Widget.MaterialComponents.Button.TextButton"
                android:textColor="?colorAccent"
                android:layout_width="wrap_content"
                android:layout_height="51dp"
                android:layout_marginStart="8dp"
                android:layout_marginTop="8dp"
                android:layout_marginEnd="8dp"
                android:layout_marginBottom="8dp"
                android:ellipsize="end"
                android:gravity="center"
                android:lines="1"
                android:text="@{viewModel.channelId}"
                android:textAppearance="@style/TextAppearance.MaterialComponents.Button"
                app:layout_constraintBottom_toBottomOf="parent"
                app:layout_constraintEnd_toEndOf="parent"
                app:layout_constraintHorizontal_bias="0.495"
                app:layout_constraintStart_toStartOf="parent"
                app:layout_constraintTop_toTopOf="parent"
                app:layout_constraintVertical_bias="0.302"
                tools:text="a61635e7-60c5-47e7-b9fb-870754e70a86" />
<<<<<<< HEAD

            <LinearLayout
                android:id="@+id/update_buttons"
                android:layout_width="wrap_content"
                android:layout_height="wrap_content"
                android:orientation="horizontal"
                app:layout_constraintBottom_toBottomOf="parent"
                app:layout_constraintEnd_toEndOf="parent"
                app:layout_constraintStart_toStartOf="parent"
                />

=======
>>>>>>> 2a841263
        </androidx.constraintlayout.widget.ConstraintLayout>
    </androidx.coordinatorlayout.widget.CoordinatorLayout>
</layout><|MERGE_RESOLUTION|>--- conflicted
+++ resolved
@@ -56,20 +56,6 @@
                 app:layout_constraintTop_toTopOf="parent"
                 app:layout_constraintVertical_bias="0.302"
                 tools:text="a61635e7-60c5-47e7-b9fb-870754e70a86" />
-<<<<<<< HEAD
-
-            <LinearLayout
-                android:id="@+id/update_buttons"
-                android:layout_width="wrap_content"
-                android:layout_height="wrap_content"
-                android:orientation="horizontal"
-                app:layout_constraintBottom_toBottomOf="parent"
-                app:layout_constraintEnd_toEndOf="parent"
-                app:layout_constraintStart_toStartOf="parent"
-                />
-
-=======
->>>>>>> 2a841263
         </androidx.constraintlayout.widget.ConstraintLayout>
     </androidx.coordinatorlayout.widget.CoordinatorLayout>
 </layout>