--- conflicted
+++ resolved
@@ -195,13 +195,7 @@
             return when (this) {
                 is Home -> NavEntry(this) { HomeScreen(onNavigate) }
                 is PreferenceCenter -> NavEntry(this) { PreferenceCenterScreen("app_default") }
-<<<<<<< HEAD
                 is Settings -> NavEntry(this) { DebugScreen() }
-=======
-                is Settings -> NavEntry(this) {
-                    DebugScreen()
-                }
->>>>>>> d494d895
                 is Message -> NavEntry(this) {
                     MessageCenterScreen(
                         state = rememberMessageCenterState(messageId = messageId)
