--- conflicted
+++ resolved
@@ -2,8 +2,6 @@
 
 [Migration Guides](https://github.com/urbanairship/android-library/tree/main/documentation/migration)
 
-<<<<<<< HEAD
-=======
 ## Version 16.9.2 April 6, 2023
 
 Patch release that fixes Preference Center subscription list state when switching named users. Apps
@@ -12,7 +10,6 @@
 ### Changes
 - Fixed a bug that could cause locally cached subscription list states to be in an incorrect state when switching named users.
 
->>>>>>> fa09d3f3
 ## Version 16.9.1 March 24, 2023
 
 Patch release that fixing Contact update merging order, improves Scene/Survey accessibility and reporting.
