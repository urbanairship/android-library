--- conflicted
+++ resolved
@@ -2,7 +2,6 @@
 
 [Migration Guides](https://github.com/urbanairship/android-library/tree/main/documentation/migration)
 
-<<<<<<< HEAD
 ## Version 16.2.0 January 24, 2021
 
 A minor release that adds support for two new features, Scenes and Surveys. Currently, these features are only available to customers in Airship's Special Access Program. Please reach out to your account manager for more details.
@@ -15,7 +14,6 @@
 - Fixed In-App Automation session trigger skipping sessions when automations are paused then resumed
 - Reduce number of retries when Airship traffic is blocked on the network
 
-=======
 ## Version 16.1.1 January 4, 2022
 
 Patch release that fixes Message Center crashes and issues.
@@ -24,7 +22,6 @@
 - Fixed marking messages as read or deleting messages in Message Center.
 - Fixed a crash when enabling Message Center feature.
 - Fixed a crash when deleting 1000+ messages in Message Center.
->>>>>>> 69ce296f
 
 ## Version 16.1.0 November 15, 2021
 
