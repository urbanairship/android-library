# Android ChangeLog

[Migration Guides](https://github.com/urbanairship/android-library/tree/master/documentation/migration)

<<<<<<< HEAD
## Version 13.0.0 - April 20, 2020

Release for SDK 13. This release adds support for enhanced custom events, date attributes, HMS push provider, and breaks
the `urbanairship-core` module into several modules: `urbanairship-core`, `urbanairship-message-center`, `urbanairship-automation`, and
`urbananairship-location`. This allows apps to pull in only the feature modules they use. Most of the changes in this release reflect the restructuring that makes this possible.

Changes
-------
- Break out feature modules from `urbanairship-core`:
  - `urbanairship-message-center`: Message Center
  - `urbanairship-automation`: InApp Automation/Messaging, Landing Page Action, and Action Automation
  - `urbananairship-location`: Airship Location
- Updated CustomEvents to allow arbitrary JSON as properties.
- Added module `urbanairship-hms` that adds support for Huawei Mobile Services (HMS).
- Added date attribute support.
- Removed usage of deprecated AsyncTask.

=======
## Version 12.2.4 - April 14, 2020
Patch release to fix a `TransactionTooLargeException` inside the Airship Job manager.

### Changes
- Fixed `TransactionTooLargeException` exception.
>>>>>>> 4846a92c

## Version 12.2.3 - March 30, 2020
Patch release to fix missing whitelist entries for EUCS cloud site and to fix a crash in event manager.

### Changes
- Fixed ArithmeticException in EventManager due to a race condition of disabling analytics at the same time as an event upload.
- Added Airship EUCS URLs to whitelist.

## Version 12.2.2 - March 10, 2020
Patch release to fix a whitelisting issue that prevented youtube and video URLs from working
properly in In-App Automation.

## Version 12.2.1 - March 6, 2020
Patch release improving SDK stability.

### Changes
- Fixed NullPointerException crash in AlarmOperationScheduler
- Fixed ClassCastException crash in JobScheduler
- Fixed SQLExceptions crashes in In-App Automation

Apps with any of these issues, and apps using In-App automation are encouraged
to update.

## Version 12.2.0 - January 30, 2020
Minor release that adds support for number attributes, new data collection flags,
and an Accengage transition module to facilitate Accengage customers upgrading to Airship.

### Changes
- Added support for number attributes.
- Added `AirshipConfigOptions#dataCollectionOptInEnabled` and `UAirship#setDataCollectionEnabled(boolean)`
  to make it easier to control Airship data collection.
- Added `urbanairship-accengage` module. This module migrates a device's attributes and ID to Airship,
  and allows devices to receive push notifications from Accengage during the upgrade period.
- Added option to automatically install Google's secure network provider before any Airship request
  by adding metadata to the manifest with key `com.urbanairship.INSTALL_NETWORK_SECURITY_PROVIDER`.
  The network installer is required for KitKat and older devices to work with the EUCS cloud site.

## Version 12.1.1 - January 16, 2020
Patch release to fix an issue with the same In-App Automation banner displaying multiple times on an activity
if the activity goes through a resume/pause/resume lifecycle state without a stop. This could occur
when starting an activity with NEW_TASK and CLEAR_TOP flags if the banner is already displaying. Apps
that are experiencing this issue with In-App Automation should update.

### Changes
- Fixed In-App Automation banner from displaying multiple times on a single activity in certain situations.

## Version 12.1.0 - December 18, 2019
Minor release that adds an accessor the In-App Automation name.

### Changes
- Added name accessor for In-App Automations.
- Fixed a crash when specifying duplicate locale audience conditions for an In-App Automation.
- Fixed application starting a new activity instead of resuming the current activity when launching from a notification.

## Version 10.1.4 - December 13, 2019
Fixes stability issues with in-app automation.

### Changes
- Fixed a crash when specifying duplicate locale audience conditions for an In-App Automation.

## Version 9.7.3 - December 13, 2019
Fixes stability issues with in-app automation.

### Changes
- Fixed a crash when specifying duplicate locale audience conditions for an In-App Automation.

## Version 12.0.0 - November 15, 2019
Major release decoupling Airship channel registration from push functionality,
and adding support for channel attributes, which allow key value pairs to be
associated with the application's Airship channel for segmentation purposes.

Custom channel attributes are currently a beta feature. If you wish to
participate in the beta program, please complete our [signup form](https://www.airship.com/lp/sign-up-now-to-participate-in-the-advanced-segmentation-beta-program/).

### Changes
- Added a new `AirshipChannel` class
- Channel related functionality in PushManager is now deprecated
- Added a new `AirshipChannel.AttributeEditor` class
- Added a new `editAttributes` method to `AirshipChannel`
- Android compile and target SDK versions are now 29

## Version 11.0.5 - September 16, 2019
Patch release to fix an issue with custom event attribution when adding a custom event through a Message
Center message. Apps that add events in a Message Center message should update.

## Version 10.1.3 - September 16, 2019
Patch release to fix an issue with custom event attribution when adding a custom event through a Message
Center message. Apps that add events in a Message Center message should update.

## Version 11.0.4 - August 30, 2019
Patch release to fix an issue with reporting the wrong push ID in the NotificationListener. Applications
that rely on the notification ID should update.

## Version 10.1.2 - August 30, 2019
Patch release to fix an issue with reporting the wrong push ID in the NotificationListener. Applications
that rely on the notification ID should update.

## Version 9.7.2 - August 30, 2019
Fixes an issue where push message could result in duplicate push notifications. Applications that are
running 9.4.0 - 9.7.1 should update.

### Changes
- Fixes issue with double processing messages on older devices.

## Version 11.0.3 - August 9, 2019
Patch release to fix direct open reporting for notifications when an activity is resumed from
the background. Applications running 11.x should update.

### Changes
- Fixed direct open attributions for push notifications.

## Version 10.1.1 - August 9, 2019
Patch release to fix direct open reporting for notifications when an activity is resumed from
the background. Applications running 10.x should update.

### Changes
- Fixed direct open attributions for push notifications.

## Version 11.0.2 - August 1, 2019
Patch release to fix an issue with not starting a custom activity with the intent filter action
`com.urbanairship.VIEW_RICH_PUSH_MESSAGE` for custom MessageCenter implementations and a fix for
a minor fullscreen In-App Automation style issue. Apps that have custom message center implementations
should update.

### Changes
- Fixed not starting an activity for the intent action `com.urbanairship.VIEW_RICH_PUSH_MESSAGE`.
- Fixed top padding on the fullscreen In-App Automation when the header is the top most element.

## Version 10.1.0 - August 1, 2019
Minor release that backports changes and fixes from 11.0.2 release.

### Changes
- Updated banner in-app message adapter to make it easier to customize the banner view.
- Fixed not starting an activity for the intent action `com.urbanairship.VIEW_RICH_PUSH_MESSAGE`.
- Fixed top padding on the fullscreen In-App Automation when the header is the top most element.
- Synchronize use of SimpleDateFormat instance across threads.

## Version 11.0.1 - July 17, 2019
Patch release to fix a rare crash caused by accessing a SimpleDateFormat across multiple threads.

### Changes
- Synchronize use of SimpleDateFormat instance across threads.

## Version 11.0.0 - July 11, 2019
Major release that migrates from the Android Support Libraries to the Jetpack (AndroidX) Libraries.
Applications are required to migrate to Android X before using this version. For more info, see
[Migrating to AndroidX](https://developer.android.com/jetpack/androidx/migrate)

### Changes
- Migrated to AndroidX.
- Updated banner in-app message adapter to make it easier to customize the banner view.
- Allow defining notification channel `sound` with a raw resource ID through XML instead of a URL.


## Version 10.0.2 - June 26, 2019
Patch release to fix issues with the banner in-app message type and background location
updates on Android O+.

### Changes

- Fixed banner in-app messages not dismissing when clicking the banner body.
- Fixed banner in-app messages not auto dismissing.
- Fixed background location updates on Android O+.

## Version 10.0.1 - June 4, 2019
Patch release fixing a minor regression in AirshipNotifiationProvider
when overriding small icon resources via the push API.

### Changes

- AirshipNotificationProvider defaults to the small icon specified in
  the PushMessage, if available.
- AirshipNotificationProvider uses getters instead of instance variables
  when building its default NotificationArguments.

## Version 10.0.0 - May 22, 2019
Major release that addresses new background restrictions with Android Q,
includes enhancements to In-App Automation, and adds notification channel
compatibility to simplify notification channel settings across Android versions.

[9.x to 10.x Migration Guide](https://github.com/urbanairship/android-library/tree/master/documentation/migration/migration-guide-9-10.md)

### Changes

### Packages
- Removed `urbanairship-sdk` and `urbanairship-gcm`. Apps should use `urbanairship-fcm`
  and/or `urbanairship-adm` instead.
- Preferences (com.urbanairhsip.preferences) have been moved into their own
  module `urbanairship-preferences`. The new
  preferences use the preference support library instead of the deprecated system preferences.
- Advertising ID tracking has been moved into its own module `urbanairship-ads-identifier`.
- Updated to Firebase Messaging 18.0.

### Notifications
- NotificationFactory has been deprecated and replaced with a more flexible
  NotificationProvider interface.
- AirshipReceiver has been removed and replaced with 3 new listeners on the PushManager
  class: NotificationListener, PushListener, and RegistrationListener.
- The notification's push message is now available in the launched activity intent.
- Added notification channel compat that works on Android 16 (Jellybean) and newer devices.

### In-App Automation
- Added support for localized messages.
- Button resolution events can be generated from HTML messages via the native bridge.
- Display coordinator architecture for more flexible custom display management.
- There is a new, app-extendable, mechanism for caching the message's assets.
- Banner messages now use a view group rather than a fragment, as system fragments were
  deprecated in Android P.
- Landing Pages are now scheduled as an HTML IAA.

### Other
- Updated APIs for better kotlin interop support.
- Apps can now provide their own image loader.
- Added `DeepLinkListener` to make it easier to customize deep link handling.
- Removed styleable attribute `urbanAirshipFontPath`. Applications should use the
  Android xml font support instead.
- Builder factory methods and from JSON methods have been normalized throughout the SDK.
- Added `OnShowMessageCenterListener` that can be set on the Message Center to make it
  easier to perform custom message center actions.

### Bug fixes
- Fixed incorrect font in Message Center Listing.
- Fixed an error when loading the favicon in Message Center.
- Fixed potential ANR if notifications actions take longer than 10 seconds to complete.
- Fixed potential resource-not-found exception on app update for legacy in-app messages
  when using messages with button drawables.


## Version 9.7.1 - March 14, 2019

Fixed a security issue within Urban Airship SDK, that could allow trusted URL redirects in certain
edge cases. All applications that are using Urban Airship SDK 9.0.0 - 9.7.0 should update as soon as
possible. For more details, please email security@urbanairship.com.

## Version 9.7.0 - January 22, 2019
Minor release that allows listing for Urban Airship log messages.

### Changes
- Added ability to listen for logs using a LoggerListener on the Logger class.
- Modal, HTML in-app automation window animations are now defined in the style sheets to
  make them easier to override.


## Version 9.6.1 - January 10, 2019

### Changes
- SDK will now catch any exceptions when attempting to post a notification. None of the notification
  factories provided by the SDK exhibit this behavior, but it's possible that a custom notification
  factory could produce an exception.
- Fix potential crash when attempting to register with FCM if proguard is not configured properly.
- Fix modal In-App Automation message animations.
- The UAWebViewClient will no longer attempt to fetch favicons.


## Version 9.6.0 - December 5, 2018
Minor release that targets Android P and updates dependencies.

### Changes
- Updated compile and target SDK version 28 (Android P)
- Updated urbanairship-core dependencies:
  - Support library version to 28.0.0
  - Optional play-services-location to 16.0.0
  - Optional play-services-ads-identifier to 16.0.0
- Updated urbanairship-fcm dependencies:
  - firebase-messaging to 17.3.4
  - play-services-base to 16.0.1
- Updated urbanairship-gcm dependencies:
  - play-services-gcm to 16.0.0


## Version 9.5.6 - November 20, 2018

Patch release that fixes a race condition when a named user ID changes at the same time as a named
user tag group update is being POSTed. Any apps that are using named user tag groups should update.

## Version 9.5.5 - November 14, 2018

Patch release that fixes an issue with Autopilot. If early take off was disabled it would prevent the
display of push notifications. Apps that disable early take off should update.

### Changes
- Fixed PersistableBundle NPE.
- Fixed ChannelCapture tool sometimes throwing an exception.
- Attempt automatic take off when receiving a new push or token from FCM.
- Marked `RichPushUser#update(boolean)` as library only. Applications should not call this method. It
  is handled internally by the SDK.

## Version 9.5.4 - October 25, 2018

Patch to fix an issue where if two in-app messages have an audience condition for the same tag group,
only the newest tag group will be requested properly. Apps that use in-app automation should update.

## Version 9.5.3 - October 15, 2018
Patch release that fixes displaying HTML in-app messages as full screen
on smaller screen (w480dp) devices.

## Version 9.5.2 - September 20, 2018

Patch release to fix build errors when building with code shrinking enabled while proguard is disabled.

## Version 9.5.1 - September 11, 2018

Patch release to fix a rare NPE with banner messages in In-App Automation. Apps supporting banner
messages should update to this version.

## Version 9.5.0 - September 4, 2018

Minor release that adds support for tag group audiences, miss behaviors and resizable HTML messages in
In-App Automation. HTML in-app messages are now displayed as dialogs by default, with an option
to display fullscreen on smaller devices.

### Changes
- Added support for tag group audience conditions for in-app messages.
- Added `isReady` method to InAppMessageAdapter so that adapters can
  wait for custom app conditions to be fulfilled before displaying
- Fixed media layout in the modal in-app messages when using template HEADER_MEDIA_BODY.
- Fixed videos autoplaying in an in-app message.

## Version 9.4.2 - August 7, 2018

Patch release to fix proguard warnings with ADM.

### Changes
- Update proguard rules.


## Version 9.4.1 - July 26, 2018

Patch release that fixes a bug in the json matcher that caused app version equality checks to malfunction.
Apps that use in-app automation with version triggers or audience conditions should update.

### Changes
- Fixed JsonMatcher scope parsing.


## Version 9.4.0 - July 19, 2018

Minor release that adds new NotificationFactory APIs to better handle limited background
time when building notifications. This release also addresses ANRs from the GCM and ADM
Broadcast Receiver that occur when notification building takes longer than 10 seconds when
using a custom notification factory. To avoid the ANR, the braodcast will wait a max of 10
seconds before finishing received broadcast instead of waiting for the notification to
finish. This will prevent the ANR from occurring, but the OS might kill the app before it
has time to display the notification and it will be lost. To avoid this issue, either use
`NotificationFactory#createNotificationResult(PushMessage, int, boolean)` to retry later
if the notification is taking too long, or use `NotificationFactory#requiresLongRunningTask(PushMessage)`
if the notification requires more than 10 seconds.

### Changes
- Deprecated `NotificationFactory#createNotificationResult(PushMessage, int)` in favor of `NotificationFactory#createNotificationResult(PushMessage, int, boolean)` that also tells the factory if it has longer than 10 seconds to build the notification.
- Added listener to the Whitelist class to reject URLs.
- Added method to generate AirshipConfigOptions from a Properties instance.
- Fixed ANRs caused by slow notification builds in custom factories when using GCM or ADM modules.
- Fixed issue where HTML in-app automation messages were cancelled instead being displayed.


## Version 9.3.2 - June 28, 2018

Fixed an issue where if you define an end time on a automation schedule (action or in-app messages),
it would mark it as expired during the next app init, even if the schedule was not still current. Any app
using either action automation or in-app messages should update.

### Changes
- Fixed marking current schedules with an end time as expired.

## Version 9.3.1 - June 15, 2018

Fixed issues with in-app automation not displaying due to the display being paused by default. Apps
that use in-app automation should update.

### Changes
- Fixed In-app automation display being paused by default.
- Fixed CoreActivity having a visible theme.

## Version 9.3.0 - June 7, 2018

### Changes
- Added support to add custom notification action buttons from xml.
- Added missing `play-services-base` dependency to `urbanairship-fcm`.
- Added method to InAppMessageManager to pause display of in-app messages.
- Locale and Timezone info is now sent up with the channel registration even if analytics are disabled.
- Removed use of custom permissions in the manifest.


## Version 9.2.0 - May 16, 2018

Minor release that includes new APIs to allow extending in-app messages before they are displayed to
the user, exposes information on the ResolutionInfo, and adds a new NotificationFactory create method
that allows retrying a failed notification at a later time. This release also includes fixes to the
Rate App Action crashing on Marshmallow and older devices. Applications that use the rate
app action should update.

### Changes
- Added message extenders to the InAppMessageManager.
- Added a new optional createNotification method that returns status.
- Expose type, duration, and button info on the ResolutionInfo class.
- Fixed BuildConfig conflicts with the urbanairship-sdk module.
- Fixed Rate App Action crashes.


## Version 9.1.1 - May 14, 2018

Patch release to fix issues with proguard as well as enables fullscreen video for landing pages and
message center.

### Changes
- Enable fullscreen video for landing pages and message center.
- Added new error message when trying to display a message center message that is no longer available.
- Fixed proguard issue.

## Version 9.1.0 - April 18, 2018

Minor release that introduces support for FCM apis, modular packages, and in-app message design
updates. For FCM migration, please follow the [FCM Migration Guide](https://github.com/urbanairship/android-library/blob/master/documentation/migration/migration-guide-fcm.md).

### Changes
- Added support for FCM Google Play Services dependency.
- When using `urbanairship-fcm`, setting the FCM sender ID in the airship config options is now optional.
- Moved push providers into own packages - `urbanairship-fcm`, `urbanairship-gcm`, `urbanairship-adm`,
  and `urbanairship-core`. The package `urbanairship-sdk` still exists and is now just a wrapper package
  that depends on gcm, adm, and core to prevent breaking apps.
- Deprecated `urbanairship-sdk` and `urbanairship-gcm` packages. They will be dropped in SDK release 10.0.
- Updated in-app message designs.
- Added support to display an in-app modal message as fullscreen on smaller screen devices.
- Normalized the custom event builder APIs.
- Added metadata option to enable local storage in Urban Airship webviews.
- Updated to Play Services version 15.0.0 and Support Library 27.1.1. Tracking
  Advertising IDs now require the `play-services-ads-identifier` dependency.

### Bug Fixes
- Added calls to takeOff autopilot when in-app message activities are being restored when the app is suspended.
- Fixed packages not declaring the proper dependencies in the pom file.


## Version 9.0.6 - April 5, 2018

Patch release to fix an issue with delaying takeOff. Applications that make use of the isReady method
may want to update.

### Changes
- Remove wait for takeOff in the PushService
- Allow autopilot creation to be retried if the app info is unavailable

## Version 9.0.5 - March 28, 2018

Patch release to fix a BadParcelableException when accessing the PushMessage from an intent's bundle
on some devices.

### Changes
- Fixed BadParcelableException when handling push messages from intents.
- Fixed lint warnings/errors.


## Version 9.0.4 - March 21, 2018

Patch release to fix a NPE due to a race condition in the in-app messaging manager and fixes an issue with
cancelling in-app automation messages. Applications running older versions of SDK 9.0 should update.

### Changes
- Added proguard rule to keep Autopilot class
- Fixed crash in the in-app automation manager.
- Fixed issue with cancelling in-app automation messages.

## Version 9.0.3 - March 14, 2018

Patch release to fix a NPE introduced in 9.0.2 when sending a
notification with a button without any actions.

### Changes
- Fixed NPE in core receiver.
- Allow custom schemes when whitelisting urls.

## Version 9.0.2 - March 5, 2018

Patch release to fix an issue with background services in Android O and a background ANR
when delaying takeOff. Applications that are targeting Android O and take advantage of
push notification actions should update.

### Changes
 - Fixed ANR when takeOff is delayed.
 - Fixed IllegalStateException when opening a push notification with actions.


## Version 9.0.1 - February 13, 2018

Patch release to fix a minor display issue and data validation for in-app messaging.

### Changes
- Fixed in-app message displays when using the EXCLUDE_FROM_AUTO_SHOW flag in the manifest.
- Added missing checks for identifier lengths for both in-app messages and message buttons.


## Version 9.0.0 - January 31, 2018

Major release required for new in-app messaging capabilities.

### New Features
- In-app messaging v2. The new in-app messaging module includes several different
  view types that are fully configurable, including modal, banner, and fullscreen. An
  in-app message is able to be triggered using the same rules as the Action automation
  module.
- A rate app action to prompt the user to rate the application.
- Automation schedule priority: Used to determine the execution order of schedules
  if multiple schedules are triggered by the same event.
- Support for editing automation schedules.
- New active session automation trigger. The trigger will increment its count
  if it has been scheduled during an active session instead of waiting for the next
  foreground.
- New app version automation trigger.
- Extended whitelist URL checking for URL loading instead of just JS bridge
  injection. By default these checks are disabled, but you can enable them
  with the AirshipConfigOptions field `enableUrlWhitelisting`.
- Updated localizations.
- Updated to Google Play Services 11.8.0 and Support Library 27.0.2.


## Version 8.9.7 - January 22, 2018

Fixes a bug with location updates not generating events that was introduced in 8.6. Applications that
make use of this feature should update.

### Changes
- Fixed location updates not generating analytic events.

## Version 8.9.6 - November 21, 2017

Fixes a bug with channel registration updates happening too often if you set the alias as an empty
string instead of null. Applications that are seeing frequent channel updates should update.

### Changes
- Fixed channel registration updates.

## Version 8.9.5 - November 20, 2017

### Changes
- Removes the use of AsyncTaskCompat.
- Added proguard rules to ignore warnings for classes that use optional dependencies.


## Version 8.9.4 - October 24, 2017

Minor change to the dependencies to depend on 26.0.2 instead of 26.1.0 of the support libraries
to prevent pulling in the architecture components. Applications that want to use 26.1.0 can continue
to do so by defining 26.1.0 in the app's build.gradle file. The SDK is still fully compatible with 26.1.0.

### Changes
- Change support library version to 26.0.2.


## Version 8.9.3 - October 17, 2017

Fixes a NPE during channel registration if the devices do not have any tags set. Apps running
8.9.1 or 8.9.2 should update.

### Bug Fixes
- Fixed a NPE during channel registration.


## Version 8.9.2 - October 13, 2017

Bug fixes for a rare NPE that can occur on takeoff when loading XML resources
on takeOff. Any apps seeing this crash should update.

### Bug Fixes
- Catch Android framework NPEs in ActionButtonGroupsParser and ActioRegistry
  XML resource loading

## Version 8.9.1 - October 9, 2017

Bug fixes for the Urban Airship mParticle kit and for some applications that are experiencing large number
of channel registration updates.

### Bug Fixes
- Fixed Channel Registration Payload equality checks to prevent extra channel registration updates.
- Fixed NPE when receiving a push with the Urban Airship mParticle kit.


## Version 8.9.0 - September 28, 2017

Minor feature release.

### New Features
- Added airship config options to set the production and development FCM sender ID. Applications that
  use the same sender ID for both production and development can use `fcmSenderId` to be used in
  both modes.
- Made the Timer class public for in-app messaging customization.
- Updated Google Play Services to 11.4 and Support Library to 26.1.0

### Deprecations
- gcmSender is deprecated in the AirshipConfig options. Use fcmSenderId instead.


## Version 8.8.4 - September 22, 2017

Patch release for a crash involving the analytics event resolver.

### Bug Fixes
- Fixed NPE for an edge case where session ID is null during a database maintenance operation.


## Version 8.8.3 - September 13, 2017

### Bug Fixes
- Fixed not retrying push registration in the same app session when Google Play Services is out of date.
- Fixed security exceptions when trying to start background services.
- Fixed NPE when the push service was started with a null intent.
- Fixed processing push messages sent from other providers when using the same GCM sender ID.

## Version 8.8.2 - August 14, 2017

Patch release for a rare crash involving GCM push handling. Any apps using
GCM and experiencing NPEs in GCMPushReceiver should update.

### Bug Fixes
- Fixed NPE in GCMPushReceiver for the rare case of null extras.


## Version 8.8.1 - August 8, 2017

Patch release for Message Center and GCM Registration.

### Bug Fixes
 - Fixed an index out of bounds exception in the MessageViewAdapter.
 - Fixed NPE in the MessageListFragment.
 - Fixed GCM security exception when trying to register for push.


## Version 8.8.0 - July 25, 2017

Minor release relevant for users requiring high priority delivery support for Android O.

### New Features
- Exposed the in-app message display timer on the InAppMessageFragment.
- Added high priority delivery support for Android O.

### Bug Fixes
- Added null checks to prevent a very rare potential null pointer exception when an intent is received without extras in the AdmPushReceiver.

## Version 8.7.0 - July 18, 2017

### New Features
- Added a fallback job scheduler using the Android Jobs API for Lollipop+ devices when the GcmNetworkManager
  is unavailable. By default, Urban Airship will schedule jobs with Ids between 3000000 - 3000099.
  The start ID can be changed from 3000000 by adding metadata to the AndroidManifest.xml with
  a new start ID under the key `com.urbanairship.job.JOB_ID_START`. The new scheduler can also be prioritized
  over the GcmNetworkManger scheduler by adding metadata `com.urbanairship.job.PREFER_ANDROID_JOB_SCHEDULER`
  with the value `true`.
- Added ability to disable the GcmNetworkManger scheduler by adding the metadata `com.urbanairship.job.DISABLE_GCM_SCHEDULER`
  with the value `false` to the AndroidManifest.xml.


### Bug Fixes
- Fixed warning logs about starting services while the device is in the background on Android O.
- Fixed trying to use the alarm manager to schedule jobs as a fallback on Android O when the GcmNetworkManager is unavailable.
- Added workaround for invalid GCM tokens - https://github.com/googlesamples/google-services/issues/231
- Fixed cursors not being closed in the on device automation.

## Version 8.6.1 - July 3, 2017

### Bug Fixes
- Fixed another GcmNetworkManager crash due to an IllegalArgumentException (https://issuetracker.google.com/issues/37113668).

## Version 8.6.0 - June 20, 2017

### New Features
- Android O compatibility.
- Added support for setting the default notification channel in Airship Config options.
- Added support for setting the notification channel per push from the push API.
- Added a default notification channel. Currently the default channel's name and description is only
  available in english. Other localizations will be provided in an SDK update.

### Behavior Changes
- Android O devices will only have 10 seconds to process a push notification. Custom notification factories
  that require more time can implement `public boolean requiresLongRunningTask(PushMessage message)` to have
  the SDK schedule a job to process the notification when the application has more than 10 seconds.
- Listening for location updates no longer keeps the LocationService alive in the background and is
  only supported on the main process.
- Push messages that are associated with a message center message will no longer wait for the inbox
  to be refreshed. Custom message center implementations should be updated to handle the message
  not being available when the user tries to deep link to the message.
- Fetching images for a big picture notification style will timeout after 10 seconds. If the image times out,
  the notification will be posted without the big picture style.

### Bug Fixes
- Added proguard rules to prevent default Urban Airship actions from being stripped out.
- Fixed tag actions predicates from being applied.

## Version 8.5.1 - June 1, 2017

### Bug Fixes
- Fixed a rare crash that is caused by GcmNetworkManager throwing an IllegalArgumentException (https://issuetracker.google.com/issues/37113668).

## Version 8.5.0 - May 31, 2017

### New Features
- Added a getExtra method to the PushMessage class.
- Added support for setting notification tags from the push API.
- Added support for overriding the icon color/image from the push API.

### Behavior Changes
- Updated the ActionRegistry to lazy-load actions from a resource file.
- Updated pass requests to use basic access authentication.

### Deprecations
- Alias is now deprecated. It will be removed in SDK 10.0.0.

## Version 8.4.3 - May 24, 2017

### Bug Fixes
- Fixed potential time in app reporting bug caused by app suspension.

## Version 8.4.2 - May 23, 2017

### Bug Fixes
 - Fixed crash when rescheduling tag group updates with GcmNetworkManager.

## Version 8.4.1 - May 10, 2017

### Bug Fixes
 - Fixed bug that caused some ADM devices to crash during registration.

## Version 8.4.0 - May 2, 2017

### New Features
- Added support for delayed automation action schedules. The execution of an
automated schedule can now be delayed by up to 30 seconds or made contingent
upon some condition.
- Added support for GcmNetworkManager.
- Added EnableFeatureAction that can enable background location, location, or user
notifications.
- Added an automation trigger for app init events.

### Behavior Changes
- Updated the channel capture tool to function when push is not enabled.
- Decreased the automation schedule limit from 1000 to 100.


## Version 8.3.2 - April 5, 2017

### Bug Fixes
 - Fixed a bug that occurs when setting tags on devices migrating from old SDKs.

## Version 8.3.1 - March 22, 2017

### Bug Fixes
 - Fixed channel registration bug that prevented device tags from updating.

## Version 8.3.0 - February 16, 2017

### New Features
- Added accessor to get the app key in the Javascript native bridge.
- Added support for onNewIntent for both MessageCenterActivity and MessageActivity.
- Added support for intent action com.urbanairship.VIEW_RICH_PUSH_INBOX in the MessageCenterActivity.

### Bug Fixes
- Fixed marking the app-compat library resources as hidden.
- Fixed inbox style notifications to actually display inbox lines.

### Behavior Changes
- Big picture images will now override the largeIcon to the image to expose
  a thumbnail of the image when the notification is collapsed.
- Channel Capture tool is now disabled by default if the app is able
  to receive background push. A new action has been added to enable the
  tool for a limited duration.

### Deprecations
- AdmUtils class and GcmConstants interface are now deprecated. They will be removed in 9.0.0.

## Version 8.2.5 - January 9, 2017
- Fixed bug that caused devices running Ice Cream Sandwich to crash when
  fetching the default Bluetooth adapter.

## Version 8.2.4 - December 22, 2016
- Fixed rare crash in location service for some older devices.
- Fixed typo in `book now` interactive notification button.

## Version 8.2.3 - December 16, 2016
- Updated consumer proguard rule for parcelables to prevent preserving all names in Parcelable classes.

## Version 8.2.2 - December 9, 2016
- Fixed regression where minSDK reverted back to 16.
- Fixed possible NPE when auto tracking advertising ID.
- Removed `.js` extension on the ua_native_bridge file.

## Version 8.2.1 - December 6, 2016
- Fixed MessageFragment empty view when recreating the fragment's view.

## Version 8.2.0 - November 29, 2016
- Added external ID setter to PassRequest class.
- Fixed MessageListFragment empty view when recreating the fragment's view.

## Version 8.1.1 - November 21, 2016
- Fixed rare NPE when ClipboardManager service is unavailable.

## Version 8.1.0 - November 18, 2016
- Added support for resizable landing pages.
- Added support for being able to perform `set` operation on tag groups.
- Added support for tag groups in the add and remove tag actions.
- Added FetchDeviceInfoAction to get an updated snapshot of the devices information from the JS bridge.
- Added broadcast event "com.urbanairship.AIRSHIP_READY" when Airship is ready.
- Changed default predicate on the AddCustomEventAction to accept more situations.
- Changed RetailEventTemplate to only set `ltv` on purchase events.

## Version 8.0.4 - November 11, 2016
- Fixed `unmarshalling unknown type` exception when using location updates.
- Fixed NPE in AirshipService.
- Updated minSDKVersion to 15 from 16.

## Version 8.0.3 - October 13, 2016
- Fixed quiet time if end hour is before the start hour.

## Version 8.0.2 - October 4, 2016
- Fixed analytics issue causing app foreground events during screen rotation.
- Fixed bug when running actions synchronously.
- Reduced inbox user update calls.

## Version 8.0.1 - September 16, 2016
- Fixed message center duplicate ID crash in nested fragments.

## Version 8.0.0 - September 13, 2016
- Removed deprecated APIs.
- Updated minSdkVersion to 16.
- Allowed actions to run on the UI thread.
- Rewrote CustomLayoutNotificationFactory to simplify custom view creation.
- Fixed in-app message background color display on pre 5.x devices without the card view.
- Fixed notification display failure when receiving a big picture URL to an unsupported file type.
- Fixed regression introduced in 7.3.0 where ADM fails to generate a registration token.

## Version 7.3.0 - August 31, 2016
- Added Custom Event templates.
- Added action automation to schedule actions to run when predefined conditions are met.
- Added action situation `SITUATION_AUTOMATION` for actions that are triggered from automation.
- Added action "schedule_actions" to support scheduling actions from the Actions framework.
- Added action "cancel_scheduled_actions" to support canceling scheduled actions in the Actions framework.
- Fixed Quiet Time issue resulting in intervals occasionally starting a day early.
- Fixed issue resulting in latent uploads of event batches greater than 1KB.
- Built SDK against Android N.

## Version 7.2.5 - August 26, 2016
- Added support to route display message requests through the custom message center.

## Version 7.2.4 - August 12, 2016
- Fixed potential NPE in applications using the Gimbal adapter when serializing a RegionEvent without an RSSI value set.

## Version 7.2.3 - August 11, 2016
- Fixed Location module from constantly canceling and requesting location updates when using the
  standard location adapter and location services are disabled.
- Fixed building the sample and library on PCs.

## Version 7.2.2 - August 4, 2016
- Fixed blocking the calling thread when asynchronously requesting UAirship instance if the
  application performs long operations in the onReadyCallback during takeOff.

## Version 7.2.1 - July 27, 2016
- Fixed an issue where the `quiet time enabled` setting wasn’t properly migrated from a key change in 7.1.0.

## Version 7.2.0 - June 21, 2016
- The internal GCM integration has been updated to not conflict with other integrations and will no longer trigger the
  GcmListenerService when receiving GCM messages. Any application that contains additional GCM clients outside of Urban
  Airship needs to register the GcmReceiver from Google Play Services in the AndroidManifest.xml.
- Autopilot is now a concrete class and can be used directly to `takeOff` with config options loaded
  from `airshipconfig.properties`.
- Added support to override the notification sound from the push API.
- Added a wallet action to handle Android Pay deep links.
- Added the Named User ID and Channel ID to the JavaScript bridge.
- Moved the accessor for Named User to UAirship. Old accessor has been deprecated.
- Removed `sample-lib`, `sample` now build against the sdk module directly.
- Added pass creation APIs to generate an Android Pay deep link.

## Version 7.1.5 - June 1, 2016
- Fixed bug preventing the removal of expired RichPushMessages on empty RichPushInbox update responses.

## Version 7.1.4 - May 25, 2016
- Ignore expired RichPushMessages when reloading the RichPushInbox.
- Fixed potential IllegalStateException when dismissing in-app messages.
- Fixed rare IllegalArgumentException due to an invalid URI when listening for content changes (Only reported
on an HTC device).

## Version 7.1.3 - May 11, 2016
- Channel registration failures will now notify AirshipReceiver on 500s.
- Prevent erroneous `RichPushInbox.Listener.onInboxUpdated` update during takeOff.
- Prevent an extra channel registration during first run.

## Version 7.1.2 - April 28, 2016
- Fixed 60 second delay when displaying message center push notifications.

## Version 7.1.1 - April 26, 2016
- Prevent possible ANR when executing the OnReadyCallback during takeOff().

## Version 7.1.0 - April 21, 2016
- Message Center filtering.
- Associated identifiers editor API.
- Associated identifiers support limited ad tracking.
- Tag editor API.
- Analytics.setAutoTrackAdIdentifier to automatically track the user's advertising identifier.
- Autopilot will now take off before Application.onCreate. Applications that use Autopilot can disable early.
  take off by overriding Autopilot.allowEarlyTakeOff in their Autopilot class.
- The default notification icon and accent color are configurable through AirshipConfigOptions.
- AirshipConfigOptions can be defined in an XML resource file.
- Added new notification action button groups.
- Fixed GcmPushReceiver logging erroneous errors.
- Increased custom event property limit to 100.
- Broader localization support.
- Data is now stored on a per app key basis to support conflict-free app key changing.
- Remote input support.
- Deprecated BaseIntentReceiver in favor of AirshipReceiver.

## Version 7.0.4 - March 25, 2016
- Fixed SecurityException on Samsung devices running Lollipop when scheduling alarms beyond the allowed limit.
- Fixed video playback in landing pages and Message Center.
- Fixed rare BadParcelableException by avoiding custom parcelable use in broadcasted intents.

## Version 7.0.3 - February 24, 2016
 - Fixed rare RunTimeException when checking for location permissions in UALocationManager.

## Version 7.0.2 - February 17, 2016
 - Removed the icon padding for in-app message buttons without an icon.
 - Fixed the OnePlus READ_CLIPBOARD security exception in the channel capture tool.

## Version 7.0.1 - February 5, 2016
 - Fixed MessageCenterFragment selection loss on configuration changes.
 - Catch SecurityExceptions when attempting to register for GCM.
 - The LocationService now checks if the application has location permissions before starting.
 - Added a Message Center indicator to the Sample.
 - Simplified the Sample's ParseDeepLinkActivity.

## Version 7.0.0 - January 28, 2016
 - Includes support for out of the box Message Center. The Message Center can be themed to match the application
   or it can be overridden with a custom Message Center implementation.
 - Replaced the usage of com.android.internal.util.Predicate with ActionRegistry.Predicate in the ActionRegistry.
 - Replaced any usage of enums with ints and @IntDef.
 - RichPushManager has been removed. The inbox is now accessible directly off of the UAirship instance.
 - UALocationManager now returns a Cancelable instance instead of a PendingResult when requesting a single location.
 - Removed Eclipse style library distribution. Apps should move to Android Studio and use
   the aar artifact provided in a maven repository.
 - Replaced RichPushSample and PushSample with a new unified sample.

## Version 6.4.3 - January 8, 2016
 - Fixed background push calling the wrong com.urbanairship.push.BaseIntentReceiver callback.

## Version 6.4.2 - January 5, 2016
 - Added a check that Google Play Services version is greater than 8.1.
 - Fixed a possible crash when a device has too many installed apps during the Google Play Store availability check.

## Version 6.4.1 - November 11, 2015
 - Fixed share action dropping the last entry.
 - Fixed rare null pointer exception in our channel capture tool.
 - Added an improved workaround for the GCM security exception.

## Version 6.4.0 - October 29, 2015
 - Added a flag to disable sending the GCM/ADM token with channel registration.
 - Added support for screen tracking.
 - Location permissions are now automatically requested when using the LocationUpdatesEnabledPreference
   on Android Marshmallow (API 23).
 - Added new toast action that displays text in a toast.
 - Fixed displaying in-app messages with translucent status bars.

## Version 6.3.1 - October 23, 2015
 - Fixed possible GCM security exception when receiving messages during upgrade.
 - Improved HTTP 301 handling for big picture notifications.

## Version 6.3.0 - October 1, 2015
 - Support for custom defined properties in custom events.
 - Support for setting associated device identifiers for analytics.
 - Added InstallReceiver to track install attributions.
 - Urban Airship databases are now automatically excluded from the Android Marshmallow auto backup feature.
 - InAppMessageManager's display ASAP flag is no longer persisted in a data store.
 - Google Play Services 8.1.0 or newer is now a required dependency.
 - Updated the minimum Android SDK version to 10 (Gingerbread).
 - Fixed location updates when using the fused location provider.

## Version 6.2.3 - August 28, 2015
 - Fixed missing resources in Eclipse style library project.
 - Fixed malformed rich push user requests introduced in 6.2.0 by correcting the user update payload.
 - Removed check for android.permission.GET_ACCOUNTS.

## Version 6.2.2 - August 24, 2015
 - Schedules alarms with FLAG_UPDATE_CURRENT instead of FLAG_CANCEL_CURRENT to prevent SecurityExceptions
   on Samsung devices running Lollipop.
 - Rich Push API client no longer performs remote deletes when messages are omitted in the message
   list retrieval. This mitigates an edge case when a user’s inbox contains more than 500 messages.

## Version 6.2.1 - August 20, 2015
 - Updated the samples to point to 6.2.1.

## Version 6.2.0 - August 19, 2015
 - GCM registration now uses Instance ID tokens instead of registration IDs.
 - Google Play Services 7.5 or newer is required for GCM registration.
 - Added AndroidManifest.xml for automatic manifest merging. Existing integration
   will be required to remove Urban Airship manifest entries from their AndroidManifest.xml.
 - Added annotations using the Android support annotation library to improve code inspection.
 - Added a default landing page theme and layout to display as a modal overlay.
 - Fixed NPE when creating a CustomLayoutNotificationFactory before takeOff.

## Version 6.1.3 - July 28, 2015
 - Fixed UAWebView not displaying the soft keyboard when interacting with an html input field.
 - Catches SecurityException when attempting to use UrbanAirship location without the proper location
   permissions. Useful for Android M when location permissions can be revoked.

## Version 6.1.2 - July 1, 2015
 - Fixed tag group error logging.
 - First version available through https://bintray.com/urbanairship.

## Version 6.1.1 - June 24, 2015
 - Fixed tag group retries.

## Version 6.1.0 - June 22, 2015
 - Support for channel and named user tag groups.
 - Support for displaying RichPushMessages in the LandingPageActivity.
 - Added new action "open_mc_overlay_action" that displays a RichPushMessage in a LandingPageActivity.
 - Updated "open_mc_action" action to fall back to displaying a RichPushMessage in the LandingPageActivity
   if the intent action "com.urbanairship.VIEW_RICH_PUSH_MESSAGE" fails to start an activity.
 - Notification opens that are associated with a RichPushMessage will now automatically trigger the
   "open_mc_action" action if neither the "open_mc_overlay_action" or "open_mc_action" is present.
 - Added clipboard action that allows copying text to the clipboard.
 - Added channel capture test tool to retrieve the Urban Airship Channel ID from a device for testing
   and diagnostics in end user devices.
 - Notification content intents will now only be triggered if the push intent receiver is missing or
   does not launch an activity.
 - In-app message "display ASAP" mode now attempts to display any pending in-app messages on dismiss.
 - Updated the minimum sdk version to API 8 (Froyo).


## Version 6.0.2 - May 21, 2015
 - Fix intermittent in-app message crashes.

## Version 6.0.1 - April 3, 2015
 - Fix deadlock caused by an expired in-app message.

## Version 6.0.0 - March 31, 2015
 - Support for in-app messaging.
 - Support for associating and disassociating a channel to a named user.
 - Added a flag to enable/disable analytics at runtime. Useful for providing a privacy opt-out switch.
 - Added new region events for proximity triggers.
 - Support listening for UAWebViewClient action runs by allowing an optional ActionCompletionCallback.
 - Updated AutoPilot to now call takeOff instead of a general "execute" method.
 - Exposed the PushMessage directly instead of the Push bundle when broadcasting push events.
 - Fixed Urban Airship Javascript bridge when the associated RichPushMessage contains invalid characters in its title.

 ### Actions framework
   - Added new ActionValue class that limits the type of values ActionArguments and ActionResults
     can contain.
   - ActionArgument's metadata now returns a bundle of metadata.
   - Removed action name from action method signatures. The action name is now available with the action arguments
     metadata.
   - Replaced ActionRunner with a new ActionRunRequest class that provides a fluent API for running actions.
   - Replaced the RichPushMessage with its ID in the ActionArguments metadata when triggering actions
     from a web view with an associated RichPushMessage.

## Version 5.1.6 - March 5, 2015
 - Added Intent flag FLAG_ACTIVITY_SINGLE_TOP when automatically launching the application from a notification open to prevent
   relaunching the launcher activity if its already on top.
 - Fixed the Airship Javascript bridge sometimes failing to load on API 19+.

## Version 5.1.5 - January 27, 2015
 - Fixed a regression introduced in 5.1.4 where the LocationService will cause a NPE if started with a null intent.

### Samples
 - Fixed the Rich Push Sample's deep linking.

## Version 5.1.4 - December 31, 2014
 - Updated logging usage to use the various log levels more appropriately.
 - Default to mixed content mode MIXED_CONTENT_COMPATIBILITY_MODE on all UAWebViews. This allows landing
   pages and rich messages to continue to display images from non https sources.

## Version 5.1.3 - December 15, 2014
 - Fixed crash that occurred when the fused location provider failed to connect. Applications with the UA
   location service in their manifest were potentially impacted.
 - Added workaround for an Ice Cream Sandwich issue (https://code.google.com/p/android/issues/detail?id=20915)
   in which the AsyncTask would be initialized on the wrong thread and throw a RuntimeException.

## Version 5.1.2 - December 8, 2014
 - Fix crash when building against Google Play Services 6.5 without the location APIs.
 - Updated samples to the latest Android gradle plugin 1.0.0.

## Version 5.1.1 - December 8, 2014
 - Fixed GCMPushReceiver crash when receiving unordered broadcasts due to a misconfigured AndroidManifest.xml.
 - Updated samples to the latest Android gradle plugin 1.0.0-rc4.

## Version 5.1.0 - November 3, 2014
 - Advanced notification support through the Push API, including support for Android Wear and styles.
 - Added setter on provided notification factories to set the notification accent color for Android Lollipop.
 - Includes enhanced security in the Urban Airship Javascript interface by providing a URL whitelist.
 - The aar package now includes a consumer proguard file for required Urban Airship proguard rules.
 - Updated interactive notification icons to material design icons provided by Google from
   http://google.github.io/material-design-icons/.
 - The default notification flags are no longer applied after the notification factory. Instead, they are
   now expected to be set in the factory.

### Samples
 - Fixed the CoreReceiver priority in AndroidManifest.xml for Push Sample and Rich Push Sample by
   moving the priority from the receiver to the receiver's intent filter.
 - Rich Push Sample has been updated with material design and simplified navigation.

## Version 5.0.3 - October 23, 2014
 - Removed "allowBackup" from the libraries application manifest entry to avoid merge conflicts with
 the Android manifest merger.

## Version 5.0.2 - October 21, 2014
 - Fix issue with running actions through the JavaScript native bridge from the "ualibraryready" event.
 - Fix issue with landing page not displaying on top of the launcher activity.

## Version 5.0.1 - October 8, 2014
 - Fix issue with channel not creating when missing Google Play Services for GCM registration.
 - Fix issue with the Urban Airship Javascript interface not loading for custom web views that extend
   UAWebView.

## Version 5.0.0 - October 1, 2014

### New Features
 - Unified support for both GCM (Google) and ADM (Amazon) transports.
 - Includes support for interactive notifications. Includes more than 25 built-in
   interactive notification sets, including button resources for 9 languages.
   Additional/replacement localization strings may be added to built-in actions.
 - Includes a new action for social sharing that can be called from pushes or web views.
 - Includes support for defining custom events in our reporting system.
 - Rewritten location module with a simplified API and support for Google's Fused
   location provider.
 - Support for asynchronous takeoff and access to the Urban Airship Library to avoid
   blocking the main thread.
 - Introduced a new device identifier, the Channel ID, which will replace APIDs as the push address
   in Urban Airship API calls.
 - Includes support for registering multiple GCM sender Ids. Only the main GCM sender
   ID's messages will be handled by Urban Airship. The rest will be ignored.
 - Simplified push integration. The push intent receiver is now optional and the library
   supports automatically launching the application if the push intent receiver is not
   set or does not handle the open notification broadcasts.
 - A new default notification factory that uses the Big Text notification style.
 - User notifications can be disabled without disabling push. This allows the application
   to still be messaged when notifications are disabled.
 - The push broadcasts for push received, push opened, and registration events have
   been updated. A base broadcast receiver 'BaseIntentReceiver' can be extended
   to parse the intents and provide convenient listener style callbacks.
 - It is no longer necessary to check for Urban Airship Actions when deciding to
   launch the application in the push intent receiver.

### Packaging Changes
 - Urban Airship library is now a library project with resources. Eclipse users will
   have to import the library as a project and reference it in the projects settings. An
   aar package is provided for Android Studio users.
 - The library now depends on the latest version of the v4 support library.
 - GCM and Fused location depends on the Google Play Services library.

### Sample Changes
 - Samples now set up to work with both GCM (Google) and ADM (Amazon).


Amazon Only - ## Version 4.0.0 - July 14, 2014
 - Initial Amazon release.

## Version 4.0.4 - August 5, 2014
 - Fix regression in 4.0.3 that broke webview actions for devices running API 17 or higher.

## Version 4.0.3 - July 21, 2014
 - Add if-modified-since header and accept 304 not modified responses for Rich Application message listing.
 - Remove any usage of addJavascriptInterface for Android devices older than API 17 to prevent abuse of upstream security issue CVE-2012-6636.

### Samples Changes
 - Updated to use the latest Android Gradle plugin and build tools.

## Version 4.0.2 - April 30, 2014
 - Fix NPE when defining a Landing Page Activity with no meta data elements.
 - Fix location security issue where all location data was broadcasted with
   implicit intents. Thank you to Yu-Cheng Lin for reporting this issue.
 - Added ability to set the intent receiver for location updates on UALocationManager.

### Push Sample Changes
 - Use local broadcast receiver from the support package to broadcast intents to
 the application.

## Version 4.0.1 - March 26, 2014
- Fix possible rich push user token corruption.

## Version 4.0.0 - March 25, 2014
- Added Urban Airship Actions framework - a generic framework that provides a convenient way to
automatically perform tasks by name in response to push notifications, Rich App Page interactions and JavaScript.
- Added UAWebViewClient class to be used with RichPushMessageWebView and LandingPageWebView to
provide proper auth and inject the javascript bridge.
- Renamed RichPushMessageView to RichPushMessageWebView.
- Removed ability to set a custom Rich Push Javascript Interface and namespace through RichPushManager.
- Removed RichPushMessageJavascriptInteface and RichPushMesssageJavascript in favor of the new UAJavascriptInterface.

- Deprecated "urbanairship" Javascript namespace.  iOS and Android now both use the common namespace "UAirship".
- Deprecated Javascript interface methods isMessageRead, markMessageRead, markMessageUnread,
navigateTo, getViewWidth, getViewHeight, and getDeviceOrientation.

### Rich Push Sample Changes
 - Updated AndroidManifest.xml for Actions.
 - Added custom Landing Page layout and styles.
 - Added MessagePagerFragment to display Rich Application Pages in a view pager.
 - Refactored inbox sample code to move most of the logic to fragments.
 - Added deep linking.

### Push Sample Changes
 - Updated AndroidManifest.xml for Actions.
 - Added deep linking.

## Version 3.3.2 - March 7, 2014 - Internal Release
- Use nondestructive User api requests.  Allows multiple device tokens and APIDS
to share a single user.
- Deprecated RichPushUser getApids, setApids, addApids.

## Version 3.3.1 - February 24, 2014
- Persist Urban Airship push ids to help prevent duplicate pushes.
- Fix analytics crash when using autopilot with background location.

## Version 3.3.0 - January 15, 2014
- For rich push enabled apps, automatically refresh rich push messages when the application is foregrounded.
- Remove unused RichPushManager listener callbacks.
- Prevent multiple APID registration when database read and write failures occur.

### Sample changes
- Remove action bar sherlock dependency, replaced with AppCompat in the android support v7 library.
- Added calls to the webkit's onPause/onResume methods for api >= 11 when displaying a rich push message.
- Android Gradle plugin support (Gradle 1.9 with the plugin 0.7.0).

## Version 3.2.3 - December 19, 2013
- Fix possible NPE when the rich push service unexpectedly die.
- Fix a possible crash in the content resolver when it throws an unexpected runtime exception.

## Version 3.2.2 - December 4, 2013
- Exposes UA push identifiers to the application in the push receiver and notification builder.

## Version 3.2.1 - November 18, 2013
- Fixed database exception crash when uploading analytics in multi-process applications.

## Version 3.2.0 - October 31, 2013
- Added support for server side expired Rich Push Messages.
- Added support for setting contentIntent on a notification through the notification builder.
- Added process manifest validation for Urban Airship services and receivers.
- Added pre-authorization headers when displaying rich push messages through the RichPushMessageView.
- Added wake lock expiration to ensure wake locks do not wake the app indefinitely.
- Fix permission crash when using location with permission ACCESS_COARSE_LOCATION.

## Version 3.1.0 - July 31, 2013
- Removed tags and alias from rich push user. Tags and aliases are now only set on the APID.
- QuietTimePickerPreference now respects the system/locale settings in UI components.
- Rich push inbox style notification now respects quiet time, vibrate, and sound preferences.
- Updated third party license.
- Updated copyrights.
- Built-in methods for JavaScript embedded in rich push messages:
  - Added getMessageSentDateMS that returns the unix epoch time in milliseconds.
  - Added seconds to getMessageSentDate to return format "yyyy-MM-dd HH:mm:ss.SSSZ".

## Version 3.0.0 - June 10, 2013
- Rich Push Inbox no longer implements or exposes any cursors.
- Added warnings when running on BlackBerry.
- Added default Android preferences for push, location, vibration, quiet time and sound.
- Added RichPushMessageView to easily display rich push message for API level >= 5.
- Removed Helium and hybrid push transportations. Only GCM is supported.
- Removed Push Worker Service.

- Fixed Rich Push crash at first start when the device has no internet.
- Fixed activity instrumentation warnings when analytics is disabled.
- Fixed crash in location service when the network provider is missing.
- Fixed security exception crash when registering with GCM.
- Fixed javascript bridge on devices targetting API 17 because of missing annotation.

### Rich Push Sample changes
- New preferences screen using built-in Android preferences
  - Added Advanced Settings: APID, UserID, Set Alias, Add Tags
- Updated the Home and Inbox layouts
- Removed the cursor adapter
- Added a Home screen and key guard Inbox widget
- Added a custom Inbox style notification builder
- Added automated ui tests

### Push Sample changes
- Added extra preferences screen using built-in Android preferences

## Version 2.1.4 - April 4, 2013
- Fixed crash when switching rapidly between message and inbox views for RichPushSample.
- Fixed crash in phone layout whenever a message is opened from a push notification for RichPushSample.
- Add ActivityLifecycleCallbacks to record session events and warn devs for incomplete implementation.
  Make instrumentation activities in API 14 (Ice Cream Sandwich) optional.
  Added 'minimumSdkVersion' parameter in airshipconfig.properties file. This value is used for detecting
  incomplete activity instrumentation.

## Version 2.1.3 - March 22, 2013
- Use application package name instead of app name for user-agent creation.
- Fixed crash in inbox view running on a non-paned (phone) view for RichPushSample.
- Added validation for integer values in .properties files
- Added a foreground location enabled preference. If the background location enabled preference is true,
  then the foreground location enabled is implicitly enabled. Added foreground location enabled checkbox
  to the Push Sample app.
- Modified recordCurrentLocation() and recordCurrentLocation(criteria) methods to handle the binding
  to the LocationService if it has not been bound already. This will save devs some trouble when
  they just want to record the current location without binding to the service.
- Updated README and documentation with correct links and updated config options.
- Replaced deprecated 'horizontalAccuracy' location configuration property with 'accuracy'.
- Updated sample config files to use strings for properties mapped to system constants..
- Updated sample apps to use the default Android Proguard config file.

## Version 2.1.2 - February 15, 2013
- Fix for push opt-out analytics

## Version 2.1.1 - February 14, 2013
- Now with Rich Push
- Property files now allow strings in addition to integer values for properties mapped to system constants

## Version 2.1.0 - February 7, 2013
- Moved In-App Purchase code from the library to the IAP Sample.

## Version 2.0.5 - January 29, 2013
- Fixed incorrect location parameter handling (min update intervals)
- Stop the PushService after GCM registration is complete and all
  additional work has been passed to worker services.
- Updated internal test suite

## Version 2.0.4 - January 2, 2013
- Fixed ExceptionInInitializerError that could arise on firstrun
  using Helium transport
- Sample app PushPreferencesActivity no longer accesses location-related
  preferences if location is not enabled

## Version 2.0.3 - December 12, 2012
- Fixed miscellaneous crashes based on submitted crash reports.
- Format locations in a locale-independent manner.
- Reset the GCM registration ID when the package is replaced (requires addition of
  a PACKAGE_REPLACED filter on GCMPushReceiver).
- Manifest validation is now only performed in development mode.
- Limit API re-registrations (no delta) to once every 24H.
- Applications can now optionally defer calling takeOff with a new 'Autopilot' feature.
  If you have access to the Application class, it is best to continue calling takeOff()
  there, but if you do not (e.g., in an AIR app), this feature will allow your app
  to delegate the takeOff to a class declared in the manifest.
- The library will no longer stop the PushService on shutdown if the transport is GCM (not necessary).

## Version 2.0.2 - November 13, 2012
- Added checks for duplicate messages based on the UA canonical push ID

## Version 2.0.1 - October 31, 2012
- Fixed a crash issue during push receipt.

## Version 2.0.0 RC2 - October 12, 2012
- Run all GCM registrations in a worker service
- Added validation for new manifest requirements

## Version 2.0.0 RC1 - October 1, 2012
- Added GCM support and removed C2DM support
- Added Rich Push support
- Replaced use of Android shared preferences with a SQL-backed provider. This was done to address
  data corruption issues seen in multi-process applications.
- The library will now print the application's APID to the console even if logging is turned down.
  This allows developers to expose the APID for debugging without logging any other UA information.
- FIX: Addressed an issue with UA API call retries
- Moved the event reporting uploads to an intent service. This will allow developers to decide which
  process will be used for event uploads.
- FIX: The library will no longer attempt to register with the API if a Helium connection cannot be
  established.

## Version 1.1.6 - August 29, 2012
- Catch all exceptions (even unchecked ones) in the Helium connection loop. This is designed to help
  mitigate OS and Carrier/MFR mod bugs like the one addressed in 1.1.5 and an IllegalArgumentException
  reported by a customer that was originating in a low-level OS component.

## Version 1.1.5 - August 22, 2012
- FIXED: Addressed crash in java.net.NetworkInterface. Library will explicitly catch a
  NullPointerException caused by ICS bug. See http://code.google.com/p/android/issues/detail?id=33661

## Version 1.1.4 - July 31, 2012
- FIXED: Reset backoffTime after successful C2DM registration
- FIXED: Updated the copyright for 2012
- FIXED: Removed logging of app secret in takeOff
- Moved log levels to airshipconfig.properties
- Added a User-Agent to the httpclient
- Added handling for the new boolean return from EmbeddedPushManager.init()
- Added logic to handle when no location providers are available.
- Wrapped db calls in EventDataManager so sqliteexception's won't kill apps.
- Added the application package name to implicitly broadcasted actions.

## Version 1.1.3 - May 4, 2012
- FIXED: issue with location event payload

## Version 1.1.2 - May 1, 2012
- FIXED: incorrect handling of minimum updated time in location preferences
- FIXED: unnecessary starting of location service
- Updated target SDK level of sample apps to API level 9 to address ICS
  notification background rendering issues

## Version 1.1.1 - April 11, 2012
- FIXED: Issues with background location
- FIXED: Issues with no location providers enabled
- Sample App updates

## Version 1.1.0 - April 3, 2012
- Added location collection for Push to Location
- FIXED: C2DM null APIDs will now be regenerated
- FIXED: C2DM deregistration race condition is resolved

## Version 1.0.9 - March 1, 2012
- FIXED: Character encoding bug preventing push registration with Unicode tags

## Version 1.0.8 - February 16, 2012
- FIXED: Hybrid mode now works on the Kindle Fire
- FIXED: Retry inserts to analytics DB when write fails due to DB lock
- FIXED: Connectivity issues following device sleep
- FIXED: Default to a maximum of 40 notifications (from 100). Android allows a given app to post up to 50.
- Added additional analytics data points
- Added a note to the "Holding Pattern" error to indicate that it can occur during scheduled maintenance.
- Added an option to wake a wifi-only device periodically to receive notifications

## Version 1.0.7 - December 15, 2011
- FIXED: Crash occurring when UA API registrations were disabled

## Version 1.0.6 - December 14, 2011
- FIXED: Cached Helium server list is no longer removed when the connection is destroyed
- FIXED: Helium connections dropped due to network reachability issues will no longer invalidate the server
- Improved reconnection logic when Android sends multiple connectivity intents
- The Helium server cache TTL is now configurable by the server
- Added a short 3 sec delay after server lookup to allow server-side state to propagate
- Use elapsed realtime clock for heartbeat timer rather than the wall clock

## Version 1.0.5
- Improved socket keepalive logic

## Version 1.0.4
- StrictMode compatibility for analytics events and com.urbanairship.restcient.*
- Fixed incomptibility between Request.executeAsync and API level 11+
- Improved InventoryAdapter and Drawable caching in IAPSample
- Fixed AsyncImageLoader OutOfMemoryException issue
- New PushManager.getApid convenience method
- Disabling push results in a call to DELETE an existing APID on go.urbanairship.com
- Improved C2DM registration handling

## Version 1.0.3
- Fixed an issue preventing immediate connections to Helium when re-enabling push notifications

## Version 1.0.2

- Improved Helium connectivity
- Added push expiration handling
- Added additional key and secret validation
- PushService now stops when push is disabled
- Added helpful logging, removed unhelpful logging

## Version 1.0.1

### New Features
- Manifest validation for both IAP and Push reports permission, receiver and service
  misconfiguration in the log
- AirshipConfigOptions validation now reports specific errors in the log

### Push Changes
- Explicitly log errors when PushService is started before UAirship.takeOff has been called.
- Documented and deprecated PushManager.EXTRA_STRING_EXTRA. Push extras should be sent as a
  Map<String,String>
- Sample app now iterates through the extras instead of using EXTRA_STRING_EXTRA
- Fixed NullPointerException occurring when a user opened a notification when an intent receiver
  had not been registered with PushManager
- Helium now explicitly reports when connections are denied due to billing status
- Aliases can now be removed by passing null to PushManager.setAlias()
- ACTION_REGISTATION_FINISHED is now called only after the APID is valid and can receive pushes
- BasicPushNotificationBuilder and CustomPushNotificationBuilder now ignore pushes where the alert
  payload is null or empty. To override this behavior, provide your own implementation of
  PushNotificationBuilder.

### IAP Changes
- Moved IMarketBillingService from the JAR to the sample project (requires projects to include
  IMarketBillingService.aidl in their source tree)
- Repackaged all Google billing code to prevent conflicts (no action required)
- Use Product ID instead of product name for download location
- IAP download paths are now sanitized to prevent write failure on SD cards
- Purchased products can now be restored at any time

## Version 1.0.0

### New Features
- Added Push Settings UI to PushSample
- Devices can now switch from C2DM to Helium

### Bug Fixes
- Properly handle C2DM failures in devices with an API Level < 8
- Ignore C2DM registration intents if the current transport type
  does not use C2DM
- Properly deregister a device from C2DM if push is disabled
- Fixed a Helium push NPE if UA servers refuse connections

### Other Changes
- Cleaned up logging
- Replaced various broadcast receivers with com.urbanairship.CoreReceiver (this requires
  a Manifext.xml change as the CoreReceiver package changed)
- Added Status Bar icon field to CustomNotificationBuilder
- Added C2DM Ping capability (invisible push for audience counting)
- Updated sample projects with improved layouts and explicit Honeycomb compatibility

## Version 0.9.1

### New Features
- C2DM Support
- Reports Support
- Built in APID Tagging and Alias support

### Bug Fixes
- Fixed asynchronous image loading issue in the InventoryAdapter class in StoreFront sample
- Notification builders can now return null if a notification should not be displayed
- Sending a notification with an empty alert field prevents the notification from being
  displayed by the default notification builders

### Other Changes
- Combined Push/IAP HTTP clients in the rest client package
- IAP Sorting updates
- EmbeddedPushService is now called PushService (to accommodate C2DM). A manifest change is
  required
- Analytics/Reporting push received proxy broadcast handler must be registered in
  AndroidManifest.xml
- In your implementation of the custom push/registration IntentReceiver,
  PushManager.ACTION_NOTIFICATION_OPENED_BASE should now be
  PushManager.ACTION_NOTIFICATION_OPENED
- The REGISTRATION_FINISHED action now has C2DM-specific extras<|MERGE_RESOLUTION|>--- conflicted
+++ resolved
@@ -2,7 +2,6 @@
 
 [Migration Guides](https://github.com/urbanairship/android-library/tree/master/documentation/migration)
 
-<<<<<<< HEAD
 ## Version 13.0.0 - April 20, 2020
 
 Release for SDK 13. This release adds support for enhanced custom events, date attributes, HMS push provider, and breaks
@@ -20,13 +19,11 @@
 - Added date attribute support.
 - Removed usage of deprecated AsyncTask.
 
-=======
 ## Version 12.2.4 - April 14, 2020
 Patch release to fix a `TransactionTooLargeException` inside the Airship Job manager.
 
 ### Changes
 - Fixed `TransactionTooLargeException` exception.
->>>>>>> 4846a92c
 
 ## Version 12.2.3 - March 30, 2020
 Patch release to fix missing whitelist entries for EUCS cloud site and to fix a crash in event manager.
