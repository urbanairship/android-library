# Android ChangeLog

[Migration Guides](https://github.com/urbanairship/android-library/tree/main/documentation/migration)

<<<<<<< HEAD
## Version 19.0.0 January 16, 2024
=======
## Version 19.2.0 February 20, 2025
Minor release that includes improvements for Scenes and Feature Flags.

### Changes
- Added a fade transition for Scenes
- Added support for email registration in Scenes
- Fixed issues with autoplay videos in Scenes
- Improved image download and scaling logic
- Fixed an issue with image pre-caching when unable to successfully download an image
- Expose rule refresh status for Feature Flags

## Version 19.1.0 February 4, 2025
Minor release that fixes an issue with embedded view sizing in scrolling views, improves Message Center accessibility, and replaces usages of `Random` with `SecureRandom`.
Apps that make use of Embedded Content or Message Center should update.

### Changes
- Fixed an issue with embedded sizing in scrolling views
- Improved Message Center Accessibility
- Replaced usage of `Random` with `SecureRandom`
- Made `MessageWebView` and `MessageWebViewClient` both `public` and `open` for subclassing
- Exposed Message Center `ViewModel` state via `LiveData`, in addition to Kotlin `Flow`s
- Added `PendingResult` based methods to `Inbox`, for getting read and unread message counts and listing all message IDs

## Version 19.0.0 January 16, 2025
>>>>>>> f7e561fe
Major release that adds support for Android 15 (API 35) and updates Message Center and Preference Center to use Material 3.
Breaking changes in Message Center are included in this release. See the [Migration Guides](https://github.com/urbanairship/android-library/tree/main/documentation/migration/migration-guide-18-19.md) for more info.

### Changes
- The Airship SDK now requires `compileSdk` version 35 (Android 15) or higher, and `minSdk` version 23 (Android 6) or higher.
- Migrated Message Center APIs to Kotlin, using asynchronous access patterns. New suspend functions and Flows have been added for Kotlin, and Java APIs have been updated to use `PendingResult` or callbacks.
- Rewrote the provided Message Center UI to follow modern Android UI conventions, use Material 3 theming, and support edge-to-edge mode for Android 15.
- Updated Preference Center to use Material 3 theming and support edge-to-edge mode for Android 15.
- Added `Feature.FEATURE_FLAGS` to `PrivacyManager` to control enablement of feature flags.
- Added support for wrapping score views in Scenes.
- Added support for Feature Flag experimentation.

## Version 18.6.0 December 19, 2024
Minor release that updates how Feature Flags are resolved, improves Scene rendering on Android 15,
and fixes potential exceptions related to PermissionsManager and PermissionDelegates.
 
### Changes
- Added `resultCache` to `FeatureFlagManager`. This cache is managed by the app and can be optionally used when resolving a flag as a fallback if the flag fails to resolve or if
  the flag rule set does not exist.
- FeatureFlag resolution will now resolve a rule set even if the listing is out of date.
- Improved Scene rendering on Android 15, for scenes that do not ignore safe areas.
- Prevent potential "Already resumed" exceptions that could be caused by a permission delegate calling the callback multiple times.
- Improved constraint version matching

## Version 18.5.0 December 5, 2024
Minor release that includes various improvements to scenes, data management and some minor bug fixes.

### Changes
- Added support to mark a label as a heading in Scenes.
- Improved live update database handling to mitigate rare filesystem crashes.
- Improved automation store to avoid query limits.

## Version 18.4.2 November 26, 2024
Patch release that fixes an issue with Embedded Views being impacted by certain App theme customizations, avoids a potential NPE related to network failures, and adds more useful logging around Feature Flag evaluation.

### Changes
- Prevent App-level theme customizations from impacting Embedded Views
- Avoid a potential NPE related to network failures, when no error body is present
- Improved logging around Feature Flag evaluation

## Version 18.4.1 November 15, 2024
Patch release that fixes an issue with pausing and resuming In-App Automations and avoids a potential crash in the Automation database.

### Changes
- Fixed an issue with `AutomationEngine.setEnginePaused(...)` that could prevent message displays when paused an then un-paused
- Fixed a potential crash in Automation DB if 1000+ rows are present in the schedules table

## Version 18.4.0 November 1, 2024
Minor release with several enhancements to Scenes and In-App Automations.

### Changes
- Added shadow support for modal Scenes
- Added new Scene layout to allow adding actions to anything within a Scene
- Added new `AirshipEmbeddedViewGroup` composable to make it possible to show a carousel of embedded views for the same embedded ID
- Improved accessibility of scene story indicator. Indicator has been updated to make it obvious which page is active by reducing the height of the inactive pages. Previously this was conveyed only through color
- improved accessibility for In-App Automation views
- Fixed issue with FCM registration if the FCM application is not configured before Airship starts, causing launch notifications to be ignored

## Version 18.3.3, October 16, 2024
Patch release that fixes a potential crash when displaying In-App Automation messages, improves WebView security, and improves accessibility in Scenes and Stories. 
Apps that make use of In-App Automation, Landing Pages, or Message Center should update.

### Changes
- Fix a potential crash when displaying In-App messages
- Explicitly disallow file and content access in all WebViews
- Accessibility improvements for Scenes and Stories

## Version 18.3.2, October 2, 2024
Patch release that improves markdown support in Scenes and fixes for automation display interval and frequency limit handling.
Apps that make use of markdown in Scenes, or automations with display intervals or frequency limits should update.

### Changes
- Improve markdown support in Scenes, including better handling of newlines in the input text.
- Fixed automation display interval and frequency limit handling.

## Version 18.3.1, September 30, 2024
Patch release that fixes modal IAA border radius and fixes scenes with wide images.

### Changes
- Fixed modal IAA border radius.
- Fixed scenes with wide images.

## Version 18.3.0, September 13, 2024
Minor release that adds a new method `enableUserNotifications(PermissionPromptFallback)` on `PushManager`.

### Changes
- Added a `enableUserNotifications(PermissionPromptFallback)` method on `PushManager` that will attempt to enable notifications and use the fallback if the permission is denied.

## Version 18.2.0, September 6, 2024
Minor release with several enhancements to In-App Automation, Scenes, and Surveys. This version also contains a fix
for applications that are targeting API 35.

### Changes
- Updated compose bom to 2024.06.00.
- Replaced the usage of `removeFirst` to avoid crashes when targeting API 35.
- Added ability to customize the content per In-App Automation with the new `InAppMessageContentExtender`.
- Added plain markdown support for text markup in Scenes.
- Added execution window support to In-App Automation, Scenes, and Surveys.
- Updated handling of priority for In-App Automation, Scenes, and Surveys. Priority is now taken into consideration at each step of displaying a message instead of just sorting messages that are
triggered at the same time.
- Updated handling of long delays for In-App Automation, Scenes, and Surveys. Delays will now be preprocessed up to 30 seconds before it ends before the message is prepared.

## Version 18.1.6, August 9, 2024
Patch release that fixes in-app experience displays when resuming from a paused state. Apps that use in-app experiences are encouraged to update.

### Changes
- Fixed Automation Engine updates when pause state changes.

## Version 18.1.5, August 06, 2024
Patch release that fixes test devices audience check and holdout group experiments displays.

### Changes
- Fixed test devices audience check.
- Fixed holdout group experiment displays.

## Version 18.1.4, July 31, 2024
Patch release that includes bug fixes for Embedded Content.

### Changes
- Fixed an issue with dismissing Embedded Content after pausing and resuming the app.
- Updated the default `PreferenceCenterFragment` to scope the `PreferenceCenterViewModel` to the fragment's view lifecycle.

## Version 18.1.3, July 30, 2024
Patch release that includes bug fixes for Embedded Content and Preference Center, and accessibility improvements for Message Center. 

### Changes
- Fixed an issue with container child item measurement in Scenes, when margins were set on the container items.
- Fixed a Preference Center bug that could lead to subscription channel chips not being visible when initially displaying a Preference Center.
- Fixed dismissing multiple embedded views in the same session.
- Fixed an issue with automation trigger state not correctly persisting across sessions.
- Message Center accessibility improvements.
- Updated the default style for the pull to dismiss view in In-App Message Banners to better match iOS.

## Version 18.1.2, July 15, 2024
Patch release that includes fixes for Preference Center.

### Changes
- Fixed warning message on preference center email entry field.
- Fixed country code listing.

## Version 18.1.1, June 28, 2024
Patch release that includes fixes for Preference Center, Privacy Manager, and Embedded Content.

### Changes
- Fixed a Preference Center issue that caused contact subscription toggles to show the incorrect state after being toggled
- Fixed test dependency being included in the automation module
- Fixed Embedded Content impression event interval
- Fixed privacy manager crash when enabling, disabling, or setting an empty set of features
- Contact channel listing is now refreshed on foreground and from a background push

## Version 18.1.0, June 20, 2024
Minor SDK release that fixes a potential crash related to analytics during app init and adds public
builders for modifying `InAppMessage` and `AutomationSchedule` objects via extenders set on`LegacyInAppMessaging`.

### Changes
- Fixed a potential crash related to analytics during app init
- Added builders for modifying `InAppMessage` and `AutomationSchedule` objects via extenders set on `LegacyInAppMessaging`

## Version 18.0.0, June 14, 2024
Major SDK release with several breaking changes. 
See the [Migration Guides](https://github.com/urbanairship/android-library/tree/main/documentation/migration/migration-guide-17-18.md) for more info.

### Changes
- The Airship SDK now requires `compileSdk` version 34 (Android 14) or higher.
- New Automation module
  - Check schedule’s start date before executing, to better handle updates to the scheduled start date
  - Improved image loading for In-App messages, Scenes, and Surveys
  - Reset GIF animations on visibility change in Scenes and Surveys
  - Pause Story progress while videos are loading
  - Concurrent automation processing to reduce latency if more than one automation is triggered at the same time
  - Embedded Scenes & Survey support
  - New module `urbanairship-automation-compose` to support embedding a Scene & Survey in compose
  - Added new compound triggers and IAX event triggers
  - Ban lists support
- Added new `PrivacyManager.Feature.FEATURE_FLAGS` to control access to feature flags
- Added support for multiple deferred feature flag resolution
- Added contact management support in preference centers
- Migrated to non-transitive R classes
- Removed `urbanairship-ads-identifier` and `urbanairship-preference` modules

## Version 17.8.1, May 13, 2024
Patch release that improves first run display times for Scenes, Surveys, and In-App Automations.

### Changes
- Fixed checking for channel ID being created when preparing a IAX to display causing messages to be delayed late on first run.
- Experiments and IAX that use either personalization or server side segmentation will now block and wait for the channel to become available instead of retrying after 30 seconds.
- Fixed server side segmentation & personalization for the device property `app version` to use the version name instead of the version code for IAX and Feature Flags. This was a regression introduced in 17.0.0. The local audience app version selector will continue to use version code.

## Version 18.0.0-alpha, May 3, 2024
Initial alpha release of SDK 18.0.0. This version is not suitable for a production app, but we encourage testing out the new APIs and providing us feedback so we can make changes before the final SDK 18 release.

The Airship SDK now requires `compileSdk` version 34 (Android 14) or higher.

### Changes
- Improved image loading for In-App messages, Scenes, and Surveys
- Reset GIF animations on visibility change in Scenes and Surveys
- Pause Story progress while videos are loading
- Migrated to non-transitive R classes
- Check schedule’s start date before executing, to better handle updates to the scheduled start date
- Removed `urbanairship-ads-identifier` and `urbanairship-preference` modules

See the [Migration Guide](https://github.com/urbanairship/android-library/tree/main/documentation/migration/migration-guide-17-18.md) for further details.

## Version 17.8.0, April 11, 2024
Minor release that fixes potential crashes when evaluating experiments before a Channel ID has been created. Apps that make use of experiments or holdout groups should update to this version or later.

### Changes
- Avoid NPE in `ExperimentManager` when evaluating experiments before a Channel ID has been created.

## Version 17.7.4, April 5, 2024
Patch release that fixes a potential crash on Android 13 (API 33) channel ID creation delay after enabling a feature when none was enabled. The SDK will new create the channel ID without having to relaunch the app. Apps that have no features enabled at launch should update to this version or later.

### Changes
- Fixed channel ID creation delay after enabling a feature when none was enabled.
- Fixed a potential NPE when reading from intent extras on API 33.

## Version 17.7.3, February 16, 2024
Patch release that adjusts locale targeting behavior for In-App Automation and messaging. The SDK will now check the device's primary language against the target locale, instead of checking whether any user selected languages match the target locale.

### Changes
- Adjust locale targeting behavior to only consider the primary locale selection.

## Version 17.7.2, January 29, 2024
Patch release that fixes an issue with message limits not being respected in certain cases. Apps that make use of limits should update to this version or later.

### Changes
- Fixed message limits not being respected in certain cases.
- Improvements for images and GIFs in Surveys and Scenes.

## Version 16.11.2, January 29, 2024
Patch release that fixes an issue with message limits not being respected in certain cases. Apps on SDK v16 that make use of limits should update to this version or the latest 17.x release.

### Changes
- Fixed message limits not being respected in certain cases.

## Version 17.7.1 December 18, 2023
Patch release that fixes location permission opt-in. Apps that make use of `SinglePermissionDelegate` for requesting runtime permissions should update.

### Changes
- Fixes location permission opt-in.

## Version 17.7.0 December 13, 2023
Minor release that adds support for customizing the stroke/border width for In App Message buttons.

### Changes
- Added new `ua_iam_button_stroke_width_dps` dimen for customizing the stroke/border for In App Message buttons.


## Version 17.6.0 December 6, 2023
Minor release that adds a new method `Contact#notifyRemoteLogin()` that will refresh the local state on the device for named user associations that occur through the server instead of the SDK.

### Changes
- Added new `Contact#notifyRemoteLogin()` method

## Version 17.5.0 November 9, 2023
Minor release that adds support for server side feature flag segmentation and impression billing.

### Changes
- Added server side segmentation for feature flags
- Added support for impression billing
- Fixed IAX new user audience condition

## Version 17.4.1 November 6, 2023
Patch release that improves modal rendering in Scenes and Surveys.

### Changes
- Improved modal size and position handling in Scenes and Surveys.

## Version 17.4.0 October 18, 2023
Minor release that adds async live update notification handlers.

### Changes
- Added SuspendLiveUpdateNotificationHandler and CallbackLiveUpdateNotificationHandler
- Deprecated LiveUpdateNotificationHandler

## Version 17.3.0 September 28, 2023
Minor release that improves refreshing the feeds for in-app experiences and feature flags, adds a new interaction event for feature flags, and fixes an issue that prevented displaying Live Updates during the initial app launch.

### Changes
- Improve refresh handling of remote-data for IAX and feature flags.
- Added new method `trackInteraction(flag)` for Feature Flags.
- Fixed a Live Update bug that prevented displaying Live Update notifications during the initial app launch.

## Version 17.2.1 September 7, 2023
Patch release that hardens the Analytics database against potential SQL crashes.

### Changes
- Hardened Analytics database against potential SQL crashes.

## Version 17.2.0 August 25, 2023
Minor release that fixes a reporting issue with hold out groups and In-App Messaging. 17.2.0 will be the minimum version required for global hold out groups.

### Changes
- Fixed reporting issue with hold out groups and In-App Messaging

## Version 17.1.0 July 31, 2023
Minor release that adds support for global holdout groups in In-App experiences and support for feature flags.

### Changes
- Added new feature flag module `urbanairship-feature-flag`
- Added support for global holdout groups

## Version 17.0.3, July 12, 2023
Patch release that fixes a pair of issues with Scenes and Surveys, and adds a new `getPushProviderType()` method on `PushManager`. Apps that make use of Scenes or Surveys should update.

### Changes
- Added a `getPushProviderType()` method on `PushManager`, to allow the current push provider to be determined at runtime.
- Fixed a rendering issue with Scene and Survey buttons when using more than one line of text for the label.
- Fixed a potential crash that could occur when displaying a modal or fullscreen Scene or Survey.

## Version 17.0.2, June 28, 2023
Patch release that improves Scene and Survey rendering for layouts that ignore safe areas.

### Changes
- Improved rendering of Scenes and Surveys when ignoring safe areas

## Version 17.0.1, June 22, 2023
Patch release that improves image loading for Stories and Scenes, and hardens image loading against potential crashes.

### Changes
- Adjust image loading for Scenes and Surveys to improve performance
- Avoid potential crashes when loading many images at once in a Scene or Survey

## Version 17.0.0, June 15, 2023
Major SDK release that adds support for Stories, In-App experiences downstream of a sequence in Journeys, and improves SDK auth.

The Airship SDK now requires `compileSdk` version 33 (Android 13) or higher.

### Changes
- Added support for Stories, a new format for Scenes
- Added support for In-App experiences downstream of a sequence in Journeys
- Updated minimum compile SDK to 33
- Removed Accengage, Location, and Chat modules
- Deprecated `urbanairship-preference` module. Apps should either use `urbanairship-preference-center` module or maintain a copy of the current preferences from the preference module.
- Deprecated `urbanairship-ads-identifier` module
- Video improvements for Scenes
- Log listener has been replaced by a new log handler interface
- Channel listener has been updated to only listen for channel create, channel update has been removed
- Added new `PushNotificationStatus` API that provides the current opt-in status for push notifications
- Improved SDK auth
- Default In-App Automation display interval has been changed from 30 seconds to 0 seconds
- The SDK Allow list has been updated to allow opening all URLs by default if neither `urlAllowList` or `urlAllowListScopeOpen` have been set in the config. Media URLs for In-App experiences are no longer checked on the allow list. Youtube URLs have been removed from the default `urlAllowListScopeOpen`.

See the [Migration Guide](https://github.com/urbanairship/android-library/tree/main/documentation/migration/migration-guide-16-17.md) for further details.

## Version 16.11.1, June 14, 2023
Patch release that fixes app deep links that use the `uairship://` prefix. Any `uairship://` deep links that are not handled by Airship directly will now be delivered to the `DeepLinkListener`.

### Changes
- Allow the `DeepLinkListener` to process unhandled `uairship://` deep links

## Version 16.11.0, June 12, 2023
Minor release that adds new config option `autoPauseInAppAutomationOnLaunch` to always pause IAA during app launch. 

### Changes
- Added `autoPauseInAppAutomationOnLaunch` config option

## Version 16.10.0, June 2, 2023

Minor release that adds support for Android Live Updates, which bring functionality similar to iOS Live Activities to the Android platform.
Live Updates make it easier to keep information updated in real time instead of receiving multiple notifications from the same app for things like a game’s latest score, food delivery status, or rideshare arrivals.

### Changes
- Added new `urbanairship-live-update` module.

## Version 17.0.0-Beta, May 26, 2023

Beta release for SDK 17.0.0. This release brings several breaking changes. This version is not suitable for a production app, but we encourage testing out the new APIs and providing us feedback so we can make changes before the final SDK 17 release.

### Changes
- Removed Accengage, Location, and Chat modules
- Deprecated `urbanairship-preference` module. Apps should either use `urbanairship-preference-center` module or maintain a copy of the current preferences from the preference module.
- Deprecated `urbanairship-ads-identifier` module
- Video improvements for Scenes & Surveys
- Log listener has been removed and replaced by a log handler.
- Channel listener has been updated to only listen for channel create, channel update has been removed
- Added new PushNotificationStatus and PushNotificationStatus flow that provides the current status of push notifications

## Version 16.9.3, May 24, 2023

Patch release that includes fixes for Preference Center, Scenes & Surveys, and Message Center.

### Changes
- Fixed a bug that could cause tag actions to not be run on the first page of a Scene.
- Fixed an issue with window resizing in Scenes and Surveys to prevent the keyboard from covering the input field.
- Fixed Preference Center contact subscription chips to avoid duplicate chips when scrolling a long Preference Center.
- Fixed `sms:`, `tel:` and `mailto:` link handling in Message Center, when using custom HTML and `<a>` tags.

## Version 16.9.2 April 6, 2023

Patch release that fixes Preference Center subscription list state when switching named users. Apps
using Preference Center that apply multiple named user IDs during an app session should update.

### Changes
- Fixed a bug that could cause locally cached subscription list states to be in an incorrect state when switching named users.

## Version 16.9.1 March 24, 2023

Patch release that fixing Contact update merging order, improves Scene/Survey accessibility and reporting.

### Changes
- Fixed Contact update merge order, resolving a Preference Center bug that could lead to unexpected subscription states in some circumstances.
- Improved Scene/Survey accessibility and fixed a reporting bug related to form display events.
- Removed library group restriction annotation on `AirshipConfigOptions.Builder.setInitialConfigUrl`.

## Version 16.9.0 March 1, 2023

Minor release that adds `ForegroundNotificationDisplayPredicate` on `PushManager`, a new `isPromptForPermissionOnUserNotificationsEnabled` config flag, and other improvements/fixes.

### Changes
- Added a new `ForegroundNotificationDisplayPredicate` on `PushManager`, to allow apps to control whether notifications will be posted for pushes received in while the app is in the foreground.
- Added a new optional `isPromptForPermissionOnUserNotificationsEnabled` config flag (default: `true`), to control whether the SDK will automatically prompt for notification permission when calling `PushManager.setUserNotificationsEnabled(true)`.
- Improved French localized strings.
- Fixed vertical alignment for button text with icons in In-App Messages.
- Fixed an Android 13 notification permission prompt regression in v16.8.1.
- Added support for transparent WebView backgrounds in HTML In-App Automations.

## Version 16.8.1 February 9, 2023
Patch release to prevent prompting for user notifications until after onAirshipReady is called.

### Changes
- Prevent user notifications prompt before onAirshipReady.

## Version 16.8.0 November 2, 2022
Minor release that adds support for custom Airship domains.

### Changes
- Adds support for setting the initialConfigUrl when using custom domains.

## Version 16.7.5 October 4, 2022

Patch release that fixes an issue with the HMS push provider, improves WebView Safe Browsing for supported devices, and avoids Strict Mode warnings related to clipboard operations.

### Changes
- Ignore calls to `processNewToken` on HMS, if the new token is identical to one we've received previously.
- Wait for start Safe Browsing callback before loading URLs in WebViews, to improve security.
- Move clipboard copy operations for actions and Channel capture to a background thread.

## Version 16.7.4 September 20, 2022

Patch release that prevents a potential crash on WebView with uairship commands and on Message Center database at initialization. Also clears push token on FCM registration failure. 

## Version 16.7.3 September 9, 2022

Patch release that fixes a caching issue with named contact subscription lists when edits are made. Applications using contact based preference centers or accessing contact subscription lists should update.

## Version 16.7.2 September 2, 2022

Patch release that fixes a Message Center data migration and prevents any exceptions with failed migrations going forward.

### Changes
- Fix crashes due to Message Center database migrations.

## Version 16.7.1 August 12, 2022

Patch release that prevents potential crashes when downloading files.

### Changes
- Fix potential crashes during file downloads.

## Version 16.7.0 July 29, 2022

Minor release that adds support for sending a new `isActive` attribute on channel registration updates, improves accessibility descriptions for Preference Center subscription list items, and improves initialization of the Airship SDK for apps that make use of dependency-injection frameworks.

### Changes
- Channel registration will now send up `isActive` when updating registration in the foreground, for better MAU tracking.
- Added the ability to initialize the Airship SDK without any external dependencies, to better support apps that initialize Jetpack WorkManager via dependency-injection frameworks.
- Improved accessibility descriptions for Preference Center subscription list items.
- Location integration with Airship can be replaced with setting a location permission delegate on `PermissionsManager`.
- Fixed subscription list action.

## Version 16.6.1 June 30, 2022

Patch release that fixes issues with ADM push provider and a bad room migration when updating the SDK to a version before SDK 15.1 to SDK 16.5.1. Apps using SDK 15.0.0 and lower should update directly to SDK 16.6.1 or newer.

### Changes
- Added consumer proguard rules to prevent ADM crashes when using ADM push provider.
- Fixed ADM crash on older ADM devices.
- Fixed Message Center invalid schema exceptions.

## Version 16.6.0 June 21, 2022

Minor release that adds support for Android 13 (API 33) and fixes a Preference Center issue that could occur under poor network conditions.

### Changes
- Adds support for the new notification permissions prompt in Android 13 for apps that target API 33, with fallback prompt support on older API levels.
- Fixed Preference Center to always display the correct toggle states when navigating away and back to Preference Center under poor network conditions.

## Version 16.5.1 June 7, 2022

Patch release that fixes an issue that could potentially lead to duplicate messages in the Message Center Inbox table.

### Changes
- Prevent duplicate messages in the Inbox table and clean up duplicates, if any are present.

## Version 16.5.0 May 17, 2022
Minor release that fixes ADM registration on Windows 11 Android subsystem.

### Changes
- Updated the ADM plugin to the version 1.1.0
- Fixed using restricted App Compat APIs in Scenes & Surveys

## Version 16.4.0 May 4, 2022
Minor release that adds support for randomizing response order in a Survey, adds a new delegate method to InAppMessageManager that controls when a message can be displayed, and fixes several issues with Scenes & Surveys reporting. Apps using Scenes & Surveys should update.

### Changes
- Added new `InAppMessageManager.setDisplayDelegate` method that can control when a message is able to be displayed.
- Added support for randomizing Survey responses.
- Added subscription list action.
- In-App rules will now attempt to refresh before displaying. This change should reduce the chances of showing out of data or cancelled in-app automations, scenes, or surveys when background refresh is disabled.
- Updated localizations. All strings within the SDK are now localized in 48 different languages.
- Improved accessibility with OOTB Message Center UI.
- Fixed reporting issue with a single page Scene.
- Fixed rendering issues for Scenes & Surveys.
- Fixed a crash in Scenes on Android 8.
- Fixed Survey attribute storage.

## Version 16.3.3 March 4, 2022

A patch release that fixes potential crashes in the urbanairship-automation module when
displaying certain Scenes and Surveys on older API levels.

### Changes
- Fixed potential crashes in Scenes and Surveys on Android 6 and below.

## Version 16.3.2 March 3, 2022

A patch release that fixes a potential crash with the splash screen Jetpack library when using banner in-app messages.

## Changes
- Remove check for container view on Activity#onCreate for banner in-app messages

## Version 16.3.1 February 17, 2022

A minor release that fixes Preference Center and Automation issues.

## Changes
- Fixed PreferenceCenter theme attribute for chip style when embedding the Fragment directly.
- Fixed a PreferenceCenter crash that impacted Android 6 and below.
- Fixed a potential crash in Scenes and Surveys on Android 6 and below.

## Version 16.3.0 February 8, 2022

A minor release that adds support for multi-channel Preference Center. Currently, these features are only available to customers in Airship's Special Access Program. Please reach out to your account manager for more details.

## Changes
- Added support for multi-channel Preference Center.
- Added scoped subscription lists to contacts.
- Added methods to associate email, SMS, and open channels to a contact.

## Version 16.2.0 January 24, 2021

A minor release that adds support for two new features, Scenes and Surveys. Currently, these features are only available to customers in Airship's Special Access Program. Please reach out to your account manager for more details.

This version also includes a fix for a subset of devices sending duplicate events, and to reduce the number of retries when the device has an internet connection but Airship traffic is blocked on the network. Devices running SDK 15+ should update.

## Changes
- Added support for Scenes and Surveys
- Fixed devices sending duplicate events
- Fixed In-App Automation session trigger skipping sessions when automations are paused then resumed
- Reduce number of retries when Airship traffic is blocked on the network
- Fixed a crash on Android 6 and below

## Version 16.1.1 January 4, 2022

Patch release that fixes Message Center crashes and issues.

### Changes
- Fixed marking messages as read or deleting messages in Message Center.
- Fixed a crash when enabling Message Center feature.
- Fixed a crash when deleting 1000+ messages in Message Center.

## Version 16.1.0 November 15, 2021

Minor release that adds a new chat action and has some minor
fixes for Accengage, Chat, and the Preference center module.

### Changes
- Added send chat action
- Fixed showing the preference center loading indicator if the content is already loaded
- Updated the kotlin-coroutine-core dependency on chat to kotlin-coroutine-android
- Fixed treating a push with both Accengage and Airship keys as Accengage instead of Airship.

## Version 16.0.0 October 18, 2021

Major release that adds support for targeting Android 12 (API 31), upgrades SDK dependencies, and
updates the minimum required compile SDK version to API 31. No other breaking API changes are
included in this release.

### Changes
- Updated compile and target version to 31
- Updated Java source and target compatibility versions to 1.8
- Updated SDK dependencies

See the [Migration Guide](https://github.com/urbanairship/android-library/tree/main/documentation/migration/migration-guide-15-16.md) for further details.


## Version 15.1.0 October 1, 2021

Minor release that adds support for specifying `route_agent` values and passing single
messages to prepopulate into Airship Chat via deep link.

### Changes
- Added support for handling `route_agent` and `prepopulated_message` params on Airship Chat deep links.
- Updated `14.5` migration guide and `PrivacyManager` javadoc to clarify usage.
- Updated `14.x - 15.x` migration guide with instructions for enabling `FEATURE_CONTACTS`.


## Version 15.0.0 September 14, 2021

Major release that adds support for Airship Preference Center, Subscription Lists, and Contacts. This
release removes support for overriding Firebase sender ID to a non-default Firebase project. Firebase
currently recommends using a single Firebase project for both Crashlytics and Cloud Messaging.

### Changes
- Added new module `AirshipPreferenceCenter`.
- Added new subscription lists APIs for Channel.
- Replaced `NamedUser` with `Contact`, which allows setting data on a user without an external ID (Named User ID).
- Added Dokka for generation of Kotlin documentation.

See the [Migration Guide](https://github.com/urbanairship/android-library/tree/main/documentation/migration/migration-guide-14-15.md) for further details.


## Version 14.6.0 August 3, 2021

Minor release that adds Airship Chat routing support.

### Changes
- Added support for specifying a routing string in Airship Chat for directing messages to a particular agent.
- Added a `try/catch` around network callback register and unregister in `NetworkMonitor`, to prevent crashes on a small subset of devices.


## Version 14.5.1 June 21, 2021

Patch release that updates the version of `firebase-messaging` used by `urbanairship-fcm` and adds
a dependency on `firebase-iid` to maintain support for overriding `fcmSenderId` to a non-default
Firebase project. This configuration is no longer recommended by Firebase and may not be supported
in future versions of the Airship FCM module. Firebase currently recommends using a single Firebase
project for Crashlytics and Cloud Messaging.

### Changes
- Updated `firebase-messaging` to version `22.0.0`.
- Added `firebase-iid` dependency to `urbanairship-fcm`.
- Added a warning log message if `fcmSenderId` is being overridden to a non-default Firebase project.
- Marked `fcmSenderId` and related setter methods in `AirshipConfigOptions` as `@Deprecated`.


## Version 14.5.0 June 4, 2021

Minor release changing how the SDK handles data collection by introducing the privacy manager. Privacy manager allows fine-grained control over what data is allowed to be collected or accessed by the Airship SDK.

### Changes
- Added privacy manager
- Deprecated existing data collection flags

See the [Migration Guide](https://github.com/urbanairship/android-library/tree/main/documentation/migration/migration-guide-14.5.md) and the [Data Collection docs](https://docs.airship.com/platform/android/data-collection/) for further details.


## Version 14.4.4 May 26, 2021
Patch release with updates to support targeting the Android S preview SDK.

### Changes
- Explicitly declare `exported` for all `<intent-filter>` declarations in manifest files.
- Set explicit mutability flags on all uses of `PendingIntent`.
- Removed databinding in `urbanairship-chat`.

## Version 14.4.3 May 19, 2021
Patch release that fixes auto scrolling the live chat message list in the `ChatFragment` when a message is received and
removes some of the `urbanairship-chat` dependencies to make the module easier to generate Xamarin
bindings.

### Changes
- Drop `*-ktk` jetpack dependencies and `kotlin-serialization` from urbanairship-chat module.
- `ChatFragment` now auto scrolling the list when a message is received.


## Version 14.4.2 May 13, 2021
Patch release to fix styling of IAA banner buttons when using a Material theme.

### Changes
- Fix IAA banner button custom styling when using a Material theme.

## Version 14.4.1 May 7, 2021
Patch release to fix full screen In-App Automation reporting events when a user taps a button.

We are no longer able to deploy to JCenter. Updates will only be available through Maven Central
going forward.

### Changes
- Fixed IAA full screen reporting events reporting as dismissed instead of button click
- Remove JCenter deploys

## Version 14.4.0 April 26, 2021
Minor release that adds support for Airship Live Chat and drops support for Android KitKat and Jelly Bean.

### Changes
- Added new `urbanairship-chat` module.
- Updated `minSdkLevel` to API 21.
- Added `isAccengageVisiblePush()` and updated `isAccengagePush()` to support checking if an Accengage push is a message with content or a silent push.
- Updated Accengage module to fall back to Airship accent color and notification icon.

## Version 14.3.0 March 11, 2021
Minor release that drops support for uploading historic location data to Airship. The location
module can still be used to listen for location updates within the app and will be deprecated in
a future release.

### Changes
- AirshipLocationManager will no longer upload lat/longs to Airship.
- Removed max border radius validation to allow more than 20dps for in-app automations.

## Version 14.2.0 February 18, 2021
Minor release that uses WorkManager for more reliable task management and better support for Instant Apps.

### Changes
- Replaced JobScheduler with WorkManager.
- Added tag editor methods to the NativeBridge.
- Added ability to set NamedUser through the NativeBridge.

## Version 14.1.3 February 12, 2021
Patch release fixing a crash related to deferred IAA schedule logging. This issue only affects log levels debug and below, which by default are not enabled in production.

### Changes
 - Fixed misformatted log message in IAA
 - Additional safety in LoggingCore

## Version 14.1.2 February 4, 2021
Patch release improving SDK stability and to fix FCM config overrides.

### Changes
 - Fixed not using FCM sender ID override in Airship Config
 - Fixed SQLException crashes in the Automation module.
 - Fixed SecurityException when accessing the TelephonyManager.
 - Added error log if the URL Allow list is unmodified for SCOPE_OPEN.

## Version 14.1.1 December 30, 2020
Patch release to fix In-App Automations not displaying in the same session when the message is triggered on an activity that has been excluded from showing the IAA by using `com.urbanairship.push.iam.EXCLUDE_FROM_AUTO_SHOW` metadata entry in the `AndroidManifest.xml`.

## Version 14.1.0 December 16, 2020
Minor release adding support for frequency limits and advanced segmentation to In-App Automation, as well as new custom event templates.

### Changes
- Added frequency limits support to IAA
- Added support for advanced IAA segmentation
- Added a new search event template
- Added wishlist options to retail event template
- Added sms:, tel:, and mailto: to default allow list settings
- IAA messages no longer redisplay if interrupted due to app termination

## Version 14.0.3 - November 30, 2020
Patch release that fixes crashes related to In-App Automation SQL exceptions if the database is unable to be accessed due to low storage or permission issues.

## Version 14.0.2 - October 29, 2020
Patch release optimizing named user tag group cache usage in In-App Automation.

### Changes
- IAA tag group cache is now cleared when a named user is associated or disassociated

## Version 14.0.1 - September 23, 2020
Patch release to fix an exception caused by too many alarms being scheduled for in-app automation message intervals on Samsung devices. Applications seeing crashes related to alarms should update.

## Version 14.0.0 - September 3, 2020
Airship SDK 14 is a major update that prepares our automation module to support future IAA enhancements, revamps the Channel Capture tool, and provides other improvements.

The majority of apps will only be effected by the new `UrlAllowList` behavior changes.

## Changes
- **BEHAVIOR CHANGE** All URLs are not verified by default. Applications that use open URL action, landing pages, and custom in-app message image URLs will need to provide a list of URL patterns that match those URLs for SCOPE_OPEN_URL. The easist way to go back to 13.x behavior is to add `urlAllowListScopeOpenURL = *` to the AirshipConfig.
- Channel Capture tool now detects a `knock` of 6 app opens in 30 seconds. Instead of displaying anything to the user, the tool will write the current channel ID to the clipboard.
- Whitelist class and terminology removed and replaced with UrlAllowList.
- ActionAutomation and InAppMessageManager have been combined into InAppAutomation.
- InAppAutomation APIs have been updated to support future IAA enhancements. See migration guide for details.
- Removed deprecated APIs.
- Added sourcesJar maven artifact to each module, this allows browsing source code and java docs directly from Android Studio.

## Version 13.3.5 - August 29, 2020
Patch release to fix Android version equality checks in IAA and to fix a crash with the LocaleChangeReceiver if the Airship SDK is included in the Application but not initialized.

## Version 13.3.4 - August 27, 2020
Patch release to fix ANRs when opening a background notification button with an action. Applications that use background buttons should update.

## Version 13.3.3 - August 24, 2020
Patch release to fix SQL exceptions during SDK init. Applications that are seeing any SQL crashes from Airship should update.

## Version 13.3.2 - July 28, 2020
Patch release to fix In-App Automation version triggers to only fire on app updates instead of new installs.

## Version 13.3.1 - July 18, 2020
Patch release to fix ADM registration exceptions that occur on first run and text alignment issues with In-App Automation. Any apps that are configured to run ADM and are running 13.0.0 - 13.3.0 should update.

### Changes
- Fixed In-App Automation text alignment.
- Fixed ADM registration crash.

## Version 13.3.0 - July 16, 2020
Minor release that allows overriding the locale used by Airship.

### Changes
- Added locale override.
- Fixed IllegalStateException in NotificationProxyActivity.

## Version 13.2.2 - July 10, 2020
Patch release to make MessageWebViewClient methods `addAuthRequestCredentials` and
`removeAuthRequestCredentials` public instead of package-private.

## Version 13.2.1 - June 24, 2020
Patch release to fix In-App automation display intervals being ignored if the app is killed and HMS token registration on older Huawei devices.

### Changes
- Fixed display interval not being respected if app is killed.
- Fixed HMS on older Huawei devices.
- Removed debug logs from Autopilot.

## Version 13.2.0 - June 16, 2020
Minor release to handle `target="_blank"` URLs in Message Center and HTML In-App messages. This release also adds `extendedBroadcastsEnabled` that once enabled, will broadcast the app key and channel for easier partner integrations.

### Changes
- Fixed possible background ANRs when processing location updates.
- Fixed SecurityException when checking if location updates are enabled.
- Open URLs in an external browser if the target is set.
- Added extendedBroadcastsEnabled config flag to broadcast when Airship is ready with the channel and app key, and when the channel is created.

## Version 13.1.2 - May 26, 2020
Patch release to improve window inset handling for In-App message banners.

### Changes
- Use standard window insets for banners instead of root insets.

## Version 13.1.1 - May 21, 2020
Patch release to fix banner In-App messages displaying behind translucent navigation and status
bars.

### Changes
- Fixed window insets on banners

## Version 13.1.0 - May 4, 2020
Minor release that adds Named User attributes.

### Changes
- Added Named User attributes.
- Fixed NPE when retrying a failed video URL in IAA after the view has been detached from the window.
- Fixed logging an error message on registration failure due to using Huawei PushKit auto init feature on first run. The error was misleading as the registration will retry immediately after Push Kit is initialized.

## Version 13.0.0 - April 20, 2020

Major release that adds support for enhanced custom events, date attributes, HMS push provider, and breaks
the `urbanairship-core` module into several modules: `urbanairship-core`, `urbanairship-message-center`, `urbanairship-automation`, and
`urbananairship-location`. This allows apps to pull in only the feature modules they use. Most of the changes in
this release reflect the restructuring that makes this possible.

### Changes
- Break out feature modules from `urbanairship-core`:
  - `urbanairship-message-center`: Message Center
  - `urbanairship-automation`: InApp Automation/Messaging, Landing Page Action, and Action Automation
  - `urbananairship-location`: Airship Location
- Updated CustomEvents to allow arbitrary JSON as properties.
- Added module `urbanairship-hms` that adds support for Huawei Mobile Services (HMS).
- Added date attribute support.
- Removed usage of deprecated AsyncTask.
- Removed deprecated APIs.

## Version 12.2.4 - April 14, 2020
Patch release to fix a `TransactionTooLargeException` inside the Airship Job manager.

### Changes
- Fixed `TransactionTooLargeException` exception.

## Version 12.2.3 - March 30, 2020
Patch release to fix missing whitelist entries for EUCS cloud site and to fix a crash in event manager.

### Changes
- Fixed ArithmeticException in EventManager due to a race condition of disabling analytics at the same time as an event upload.
- Added Airship EUCS URLs to whitelist.

## Version 12.2.2 - March 10, 2020
Patch release to fix a whitelisting issue that prevented youtube and video URLs from working
properly in In-App Automation.

## Version 12.2.1 - March 6, 2020
Patch release improving SDK stability.

### Changes
- Fixed NullPointerException crash in AlarmOperationScheduler
- Fixed ClassCastException crash in JobScheduler
- Fixed SQLExceptions crashes in In-App Automation

Apps with any of these issues, and apps using In-App automation are encouraged
to update.

## Version 12.2.0 - January 30, 2020
Minor release that adds support for number attributes, new data collection flags,
and an Accengage transition module to facilitate Accengage customers upgrading to Airship.

### Changes
- Added support for number attributes.
- Added `AirshipConfigOptions#dataCollectionOptInEnabled` and `UAirship#setDataCollectionEnabled(boolean)`
  to make it easier to control Airship data collection.
- Added `urbanairship-accengage` module. This module migrates a device's attributes and ID to Airship,
  and allows devices to receive push notifications from Accengage during the upgrade period.
- Added option to automatically install Google's secure network provider before any Airship request
  by adding metadata to the manifest with key `com.urbanairship.INSTALL_NETWORK_SECURITY_PROVIDER`.
  The network installer is required for KitKat and older devices to work with the EUCS cloud site.

## Version 12.1.1 - January 16, 2020
Patch release to fix an issue with the same In-App Automation banner displaying multiple times on an activity
if the activity goes through a resume/pause/resume lifecycle state without a stop. This could occur
when starting an activity with NEW_TASK and CLEAR_TOP flags if the banner is already displaying. Apps
that are experiencing this issue with In-App Automation should update.

### Changes
- Fixed In-App Automation banner from displaying multiple times on a single activity in certain situations.

## Version 12.1.0 - December 18, 2019
Minor release that adds an accessor the In-App Automation name.

### Changes
- Added name accessor for In-App Automations.
- Fixed a crash when specifying duplicate locale audience conditions for an In-App Automation.
- Fixed application starting a new activity instead of resuming the current activity when launching from a notification.

## Version 10.1.4 - December 13, 2019
Fixes stability issues with in-app automation.

### Changes
- Fixed a crash when specifying duplicate locale audience conditions for an In-App Automation.

## Version 9.7.3 - December 13, 2019
Fixes stability issues with in-app automation.

### Changes
- Fixed a crash when specifying duplicate locale audience conditions for an In-App Automation.

## Version 12.0.0 - November 15, 2019
Major release decoupling Airship channel registration from push functionality,
and adding support for channel attributes, which allow key value pairs to be
associated with the application's Airship channel for segmentation purposes.

Custom channel attributes are currently a beta feature. If you wish to
participate in the beta program, please complete our [signup form](https://www.airship.com/lp/sign-up-now-to-participate-in-the-advanced-segmentation-beta-program/).

### Changes
- Added a new `AirshipChannel` class
- Channel related functionality in PushManager is now deprecated
- Added a new `AirshipChannel.AttributeEditor` class
- Added a new `editAttributes` method to `AirshipChannel`
- Android compile and target SDK versions are now 29

## Version 11.0.5 - September 16, 2019
Patch release to fix an issue with custom event attribution when adding a custom event through a Message
Center message. Apps that add events in a Message Center message should update.

## Version 10.1.3 - September 16, 2019
Patch release to fix an issue with custom event attribution when adding a custom event through a Message
Center message. Apps that add events in a Message Center message should update.

## Version 11.0.4 - August 30, 2019
Patch release to fix an issue with reporting the wrong push ID in the NotificationListener. Applications
that rely on the notification ID should update.

## Version 10.1.2 - August 30, 2019
Patch release to fix an issue with reporting the wrong push ID in the NotificationListener. Applications
that rely on the notification ID should update.

## Version 9.7.2 - August 30, 2019
Fixes an issue where push message could result in duplicate push notifications. Applications that are
running 9.4.0 - 9.7.1 should update.

### Changes
- Fixes issue with double processing messages on older devices.

## Version 11.0.3 - August 9, 2019
Patch release to fix direct open reporting for notifications when an activity is resumed from
the background. Applications running 11.x should update.

### Changes
- Fixed direct open attributions for push notifications.

## Version 10.1.1 - August 9, 2019
Patch release to fix direct open reporting for notifications when an activity is resumed from
the background. Applications running 10.x should update.

### Changes
- Fixed direct open attributions for push notifications.

## Version 11.0.2 - August 1, 2019
Patch release to fix an issue with not starting a custom activity with the intent filter action
`com.urbanairship.VIEW_RICH_PUSH_MESSAGE` for custom MessageCenter implementations and a fix for
a minor fullscreen In-App Automation style issue. Apps that have custom message center implementations
should update.

### Changes
- Fixed not starting an activity for the intent action `com.urbanairship.VIEW_RICH_PUSH_MESSAGE`.
- Fixed top padding on the fullscreen In-App Automation when the header is the top most element.

## Version 10.1.0 - August 1, 2019
Minor release that backports changes and fixes from 11.0.2 release.

### Changes
- Updated banner in-app message adapter to make it easier to customize the banner view.
- Fixed not starting an activity for the intent action `com.urbanairship.VIEW_RICH_PUSH_MESSAGE`.
- Fixed top padding on the fullscreen In-App Automation when the header is the top most element.
- Synchronize use of SimpleDateFormat instance across threads.

## Version 11.0.1 - July 17, 2019
Patch release to fix a rare crash caused by accessing a SimpleDateFormat across multiple threads.

### Changes
- Synchronize use of SimpleDateFormat instance across threads.

## Version 11.0.0 - July 11, 2019
Major release that migrates from the Android Support Libraries to the Jetpack (AndroidX) Libraries.
Applications are required to migrate to Android X before using this version. For more info, see
[Migrating to AndroidX](https://developer.android.com/jetpack/androidx/migrate)

### Changes
- Migrated to AndroidX.
- Updated banner in-app message adapter to make it easier to customize the banner view.
- Allow defining notification channel `sound` with a raw resource ID through XML instead of a URL.


## Version 10.0.2 - June 26, 2019
Patch release to fix issues with the banner in-app message type and background location
updates on Android O+.

### Changes

- Fixed banner in-app messages not dismissing when clicking the banner body.
- Fixed banner in-app messages not auto dismissing.
- Fixed background location updates on Android O+.

## Version 10.0.1 - June 4, 2019
Patch release fixing a minor regression in AirshipNotifiationProvider
when overriding small icon resources via the push API.

### Changes

- AirshipNotificationProvider defaults to the small icon specified in
  the PushMessage, if available.
- AirshipNotificationProvider uses getters instead of instance variables
  when building its default NotificationArguments.

## Version 10.0.0 - May 22, 2019
Major release that addresses new background restrictions with Android Q,
includes enhancements to In-App Automation, and adds notification channel
compatibility to simplify notification channel settings across Android versions.

[9.x to 10.x Migration Guide](https://github.com/urbanairship/android-library/tree/main/documentation/migration/migration-guide-9-10.md)

### Changes

### Packages
- Removed `urbanairship-sdk` and `urbanairship-gcm`. Apps should use `urbanairship-fcm`
  and/or `urbanairship-adm` instead.
- Preferences (com.urbanairhsip.preferences) have been moved into their own
  module `urbanairship-preferences`. The new
  preferences use the preference support library instead of the deprecated system preferences.
- Advertising ID tracking has been moved into its own module `urbanairship-ads-identifier`.
- Updated to Firebase Messaging 18.0.

### Notifications
- NotificationFactory has been deprecated and replaced with a more flexible
  NotificationProvider interface.
- AirshipReceiver has been removed and replaced with 3 new listeners on the PushManager
  class: NotificationListener, PushListener, and RegistrationListener.
- The notification's push message is now available in the launched activity intent.
- Added notification channel compat that works on Android 16 (Jellybean) and newer devices.

### In-App Automation
- Added support for localized messages.
- Button resolution events can be generated from HTML messages via the native bridge.
- Display coordinator architecture for more flexible custom display management.
- There is a new, app-extendable, mechanism for caching the message's assets.
- Banner messages now use a view group rather than a fragment, as system fragments were
  deprecated in Android P.
- Landing Pages are now scheduled as an HTML IAA.

### Other
- Updated APIs for better kotlin interop support.
- Apps can now provide their own image loader.
- Added `DeepLinkListener` to make it easier to customize deep link handling.
- Removed styleable attribute `urbanAirshipFontPath`. Applications should use the
  Android xml font support instead.
- Builder factory methods and from JSON methods have been normalized throughout the SDK.
- Added `OnShowMessageCenterListener` that can be set on the Message Center to make it
  easier to perform custom message center actions.

### Bug fixes
- Fixed incorrect font in Message Center Listing.
- Fixed an error when loading the favicon in Message Center.
- Fixed potential ANR if notifications actions take longer than 10 seconds to complete.
- Fixed potential resource-not-found exception on app update for legacy in-app messages
  when using messages with button drawables.


## Version 9.7.1 - March 14, 2019

Fixed a security issue within Urban Airship SDK, that could allow trusted URL redirects in certain
edge cases. All applications that are using Urban Airship SDK 9.0.0 - 9.7.0 should update as soon as
possible. For more details, please email security@urbanairship.com.

## Version 9.7.0 - January 22, 2019
Minor release that allows listing for Urban Airship log messages.

### Changes
- Added ability to listen for logs using a LoggerListener on the Logger class.
- Modal, HTML in-app automation window animations are now defined in the style sheets to
  make them easier to override.


## Version 9.6.1 - January 10, 2019

### Changes
- SDK will now catch any exceptions when attempting to post a notification. None of the notification
  factories provided by the SDK exhibit this behavior, but it's possible that a custom notification
  factory could produce an exception.
- Fix potential crash when attempting to register with FCM if proguard is not configured properly.
- Fix modal In-App Automation message animations.
- The UAWebViewClient will no longer attempt to fetch favicons.


## Version 9.6.0 - December 5, 2018
Minor release that targets Android P and updates dependencies.

### Changes
- Updated compile and target SDK version 28 (Android P)
- Updated urbanairship-core dependencies:
  - Support library version to 28.0.0
  - Optional play-services-location to 16.0.0
  - Optional play-services-ads-identifier to 16.0.0
- Updated urbanairship-fcm dependencies:
  - firebase-messaging to 17.3.4
  - play-services-base to 16.0.1
- Updated urbanairship-gcm dependencies:
  - play-services-gcm to 16.0.0


## Version 9.5.6 - November 20, 2018

Patch release that fixes a race condition when a named user ID changes at the same time as a named
user tag group update is being POSTed. Any apps that are using named user tag groups should update.

## Version 9.5.5 - November 14, 2018

Patch release that fixes an issue with Autopilot. If early take off was disabled it would prevent the
display of push notifications. Apps that disable early take off should update.

### Changes
- Fixed PersistableBundle NPE.
- Fixed ChannelCapture tool sometimes throwing an exception.
- Attempt automatic take off when receiving a new push or token from FCM.
- Marked `RichPushUser#update(boolean)` as library only. Applications should not call this method. It
  is handled internally by the SDK.

## Version 9.5.4 - October 25, 2018

Patch to fix an issue where if two in-app messages have an audience condition for the same tag group,
only the newest tag group will be requested properly. Apps that use in-app automation should update.

## Version 9.5.3 - October 15, 2018
Patch release that fixes displaying HTML in-app messages as full screen
on smaller screen (w480dp) devices.

## Version 9.5.2 - September 20, 2018

Patch release to fix build errors when building with code shrinking enabled while proguard is disabled.

## Version 9.5.1 - September 11, 2018

Patch release to fix a rare NPE with banner messages in In-App Automation. Apps supporting banner
messages should update to this version.

## Version 9.5.0 - September 4, 2018

Minor release that adds support for tag group audiences, miss behaviors and resizable HTML messages in
In-App Automation. HTML in-app messages are now displayed as dialogs by default, with an option
to display fullscreen on smaller devices.

### Changes
- Added support for tag group audience conditions for in-app messages.
- Added `isReady` method to InAppMessageAdapter so that adapters can
  wait for custom app conditions to be fulfilled before displaying
- Fixed media layout in the modal in-app messages when using template HEADER_MEDIA_BODY.
- Fixed videos autoplaying in an in-app message.

## Version 9.4.2 - August 7, 2018

Patch release to fix proguard warnings with ADM.

### Changes
- Update proguard rules.


## Version 9.4.1 - July 26, 2018

Patch release that fixes a bug in the json matcher that caused app version equality checks to malfunction.
Apps that use in-app automation with version triggers or audience conditions should update.

### Changes
- Fixed JsonMatcher scope parsing.


## Version 9.4.0 - July 19, 2018

Minor release that adds new NotificationFactory APIs to better handle limited background
time when building notifications. This release also addresses ANRs from the GCM and ADM
Broadcast Receiver that occur when notification building takes longer than 10 seconds when
using a custom notification factory. To avoid the ANR, the braodcast will wait a max of 10
seconds before finishing received broadcast instead of waiting for the notification to
finish. This will prevent the ANR from occurring, but the OS might kill the app before it
has time to display the notification and it will be lost. To avoid this issue, either use
`NotificationFactory#createNotificationResult(PushMessage, int, boolean)` to retry later
if the notification is taking too long, or use `NotificationFactory#requiresLongRunningTask(PushMessage)`
if the notification requires more than 10 seconds.

### Changes
- Deprecated `NotificationFactory#createNotificationResult(PushMessage, int)` in favor of `NotificationFactory#createNotificationResult(PushMessage, int, boolean)` that also tells the factory if it has longer than 10 seconds to build the notification.
- Added listener to the Whitelist class to reject URLs.
- Added method to generate AirshipConfigOptions from a Properties instance.
- Fixed ANRs caused by slow notification builds in custom factories when using GCM or ADM modules.
- Fixed issue where HTML in-app automation messages were cancelled instead being displayed.


## Version 9.3.2 - June 28, 2018

Fixed an issue where if you define an end time on a automation schedule (action or in-app messages),
it would mark it as expired during the next app init, even if the schedule was not still current. Any app
using either action automation or in-app messages should update.

### Changes
- Fixed marking current schedules with an end time as expired.

## Version 9.3.1 - June 15, 2018

Fixed issues with in-app automation not displaying due to the display being paused by default. Apps
that use in-app automation should update.

### Changes
- Fixed In-app automation display being paused by default.
- Fixed CoreActivity having a visible theme.

## Version 9.3.0 - June 7, 2018

### Changes
- Added support to add custom notification action buttons from xml.
- Added missing `play-services-base` dependency to `urbanairship-fcm`.
- Added method to InAppMessageManager to pause display of in-app messages.
- Locale and Timezone info is now sent up with the channel registration even if analytics are disabled.
- Removed use of custom permissions in the manifest.


## Version 9.2.0 - May 16, 2018

Minor release that includes new APIs to allow extending in-app messages before they are displayed to
the user, exposes information on the ResolutionInfo, and adds a new NotificationFactory create method
that allows retrying a failed notification at a later time. This release also includes fixes to the
Rate App Action crashing on Marshmallow and older devices. Applications that use the rate
app action should update.

### Changes
- Added message extenders to the InAppMessageManager.
- Added a new optional createNotification method that returns status.
- Expose type, duration, and button info on the ResolutionInfo class.
- Fixed BuildConfig conflicts with the urbanairship-sdk module.
- Fixed Rate App Action crashes.


## Version 9.1.1 - May 14, 2018

Patch release to fix issues with proguard as well as enables fullscreen video for landing pages and
message center.

### Changes
- Enable fullscreen video for landing pages and message center.
- Added new error message when trying to display a message center message that is no longer available.
- Fixed proguard issue.

## Version 9.1.0 - April 18, 2018

Minor release that introduces support for FCM apis, modular packages, and in-app message design
updates. For FCM migration, please follow the [FCM Migration Guide](https://github.com/urbanairship/android-library/blob/main/documentation/migration/migration-guide-fcm.md).

### Changes
- Added support for FCM Google Play Services dependency.
- When using `urbanairship-fcm`, setting the FCM sender ID in the airship config options is now optional.
- Moved push providers into own packages - `urbanairship-fcm`, `urbanairship-gcm`, `urbanairship-adm`,
  and `urbanairship-core`. The package `urbanairship-sdk` still exists and is now just a wrapper package
  that depends on gcm, adm, and core to prevent breaking apps.
- Deprecated `urbanairship-sdk` and `urbanairship-gcm` packages. They will be dropped in SDK release 10.0.
- Updated in-app message designs.
- Added support to display an in-app modal message as fullscreen on smaller screen devices.
- Normalized the custom event builder APIs.
- Added metadata option to enable local storage in Urban Airship webviews.
- Updated to Play Services version 15.0.0 and Support Library 27.1.1. Tracking
  Advertising IDs now require the `play-services-ads-identifier` dependency.

### Bug Fixes
- Added calls to takeOff autopilot when in-app message activities are being restored when the app is suspended.
- Fixed packages not declaring the proper dependencies in the pom file.


## Version 9.0.6 - April 5, 2018

Patch release to fix an issue with delaying takeOff. Applications that make use of the isReady method
may want to update.

### Changes
- Remove wait for takeOff in the PushService
- Allow autopilot creation to be retried if the app info is unavailable

## Version 9.0.5 - March 28, 2018

Patch release to fix a BadParcelableException when accessing the PushMessage from an intent's bundle
on some devices.

### Changes
- Fixed BadParcelableException when handling push messages from intents.
- Fixed lint warnings/errors.


## Version 9.0.4 - March 21, 2018

Patch release to fix a NPE due to a race condition in the in-app messaging manager and fixes an issue with
cancelling in-app automation messages. Applications running older versions of SDK 9.0 should update.

### Changes
- Added proguard rule to keep Autopilot class
- Fixed crash in the in-app automation manager.
- Fixed issue with cancelling in-app automation messages.

## Version 9.0.3 - March 14, 2018

Patch release to fix a NPE introduced in 9.0.2 when sending a
notification with a button without any actions.

### Changes
- Fixed NPE in core receiver.
- Allow custom schemes when whitelisting urls.

## Version 9.0.2 - March 5, 2018

Patch release to fix an issue with background services in Android O and a background ANR
when delaying takeOff. Applications that are targeting Android O and take advantage of
push notification actions should update.

### Changes
 - Fixed ANR when takeOff is delayed.
 - Fixed IllegalStateException when opening a push notification with actions.


## Version 9.0.1 - February 13, 2018

Patch release to fix a minor display issue and data validation for in-app messaging.

### Changes
- Fixed in-app message displays when using the EXCLUDE_FROM_AUTO_SHOW flag in the manifest.
- Added missing checks for identifier lengths for both in-app messages and message buttons.


## Version 9.0.0 - January 31, 2018

Major release required for new in-app messaging capabilities.

### New Features
- In-app messaging v2. The new in-app messaging module includes several different
  view types that are fully configurable, including modal, banner, and fullscreen. An
  in-app message is able to be triggered using the same rules as the Action automation
  module.
- A rate app action to prompt the user to rate the application.
- Automation schedule priority: Used to determine the execution order of schedules
  if multiple schedules are triggered by the same event.
- Support for editing automation schedules.
- New active session automation trigger. The trigger will increment its count
  if it has been scheduled during an active session instead of waiting for the next
  foreground.
- New app version automation trigger.
- Extended whitelist URL checking for URL loading instead of just JS bridge
  injection. By default these checks are disabled, but you can enable them
  with the AirshipConfigOptions field `enableUrlWhitelisting`.
- Updated localizations.
- Updated to Google Play Services 11.8.0 and Support Library 27.0.2.


## Version 8.9.7 - January 22, 2018

Fixes a bug with location updates not generating events that was introduced in 8.6. Applications that
make use of this feature should update.

### Changes
- Fixed location updates not generating analytic events.

## Version 8.9.6 - November 21, 2017

Fixes a bug with channel registration updates happening too often if you set the alias as an empty
string instead of null. Applications that are seeing frequent channel updates should update.

### Changes
- Fixed channel registration updates.

## Version 8.9.5 - November 20, 2017

### Changes
- Removes the use of AsyncTaskCompat.
- Added proguard rules to ignore warnings for classes that use optional dependencies.


## Version 8.9.4 - October 24, 2017

Minor change to the dependencies to depend on 26.0.2 instead of 26.1.0 of the support libraries
to prevent pulling in the architecture components. Applications that want to use 26.1.0 can continue
to do so by defining 26.1.0 in the app's build.gradle file. The SDK is still fully compatible with 26.1.0.

### Changes
- Change support library version to 26.0.2.


## Version 8.9.3 - October 17, 2017

Fixes a NPE during channel registration if the devices do not have any tags set. Apps running
8.9.1 or 8.9.2 should update.

### Bug Fixes
- Fixed a NPE during channel registration.


## Version 8.9.2 - October 13, 2017

Bug fixes for a rare NPE that can occur on takeoff when loading XML resources
on takeOff. Any apps seeing this crash should update.

### Bug Fixes
- Catch Android framework NPEs in ActionButtonGroupsParser and ActioRegistry
  XML resource loading

## Version 8.9.1 - October 9, 2017

Bug fixes for the Urban Airship mParticle kit and for some applications that are experiencing large number
of channel registration updates.

### Bug Fixes
- Fixed Channel Registration Payload equality checks to prevent extra channel registration updates.
- Fixed NPE when receiving a push with the Urban Airship mParticle kit.


## Version 8.9.0 - September 28, 2017

Minor feature release.

### New Features
- Added airship config options to set the production and development FCM sender ID. Applications that
  use the same sender ID for both production and development can use `fcmSenderId` to be used in
  both modes.
- Made the Timer class public for in-app messaging customization.
- Updated Google Play Services to 11.4 and Support Library to 26.1.0

### Deprecations
- gcmSender is deprecated in the AirshipConfig options. Use fcmSenderId instead.


## Version 8.8.4 - September 22, 2017

Patch release for a crash involving the analytics event resolver.

### Bug Fixes
- Fixed NPE for an edge case where session ID is null during a database maintenance operation.


## Version 8.8.3 - September 13, 2017

### Bug Fixes
- Fixed not retrying push registration in the same app session when Google Play Services is out of date.
- Fixed security exceptions when trying to start background services.
- Fixed NPE when the push service was started with a null intent.
- Fixed processing push messages sent from other providers when using the same GCM sender ID.

## Version 8.8.2 - August 14, 2017

Patch release for a rare crash involving GCM push handling. Any apps using
GCM and experiencing NPEs in GCMPushReceiver should update.

### Bug Fixes
- Fixed NPE in GCMPushReceiver for the rare case of null extras.


## Version 8.8.1 - August 8, 2017

Patch release for Message Center and GCM Registration.

### Bug Fixes
 - Fixed an index out of bounds exception in the MessageViewAdapter.
 - Fixed NPE in the MessageListFragment.
 - Fixed GCM security exception when trying to register for push.


## Version 8.8.0 - July 25, 2017

Minor release relevant for users requiring high priority delivery support for Android O.

### New Features
- Exposed the in-app message display timer on the InAppMessageFragment.
- Added high priority delivery support for Android O.

### Bug Fixes
- Added null checks to prevent a very rare potential null pointer exception when an intent is received without extras in the AdmPushReceiver.

## Version 8.7.0 - July 18, 2017

### New Features
- Added a fallback job scheduler using the Android Jobs API for Lollipop+ devices when the GcmNetworkManager
  is unavailable. By default, Urban Airship will schedule jobs with Ids between 3000000 - 3000099.
  The start ID can be changed from 3000000 by adding metadata to the AndroidManifest.xml with
  a new start ID under the key `com.urbanairship.job.JOB_ID_START`. The new scheduler can also be prioritized
  over the GcmNetworkManger scheduler by adding metadata `com.urbanairship.job.PREFER_ANDROID_JOB_SCHEDULER`
  with the value `true`.
- Added ability to disable the GcmNetworkManger scheduler by adding the metadata `com.urbanairship.job.DISABLE_GCM_SCHEDULER`
  with the value `false` to the AndroidManifest.xml.


### Bug Fixes
- Fixed warning logs about starting services while the device is in the background on Android O.
- Fixed trying to use the alarm manager to schedule jobs as a fallback on Android O when the GcmNetworkManager is unavailable.
- Added workaround for invalid GCM tokens - https://github.com/googlesamples/google-services/issues/231
- Fixed cursors not being closed in the on device automation.

## Version 8.6.1 - July 3, 2017

### Bug Fixes
- Fixed another GcmNetworkManager crash due to an IllegalArgumentException (https://issuetracker.google.com/issues/37113668).

## Version 8.6.0 - June 20, 2017

### New Features
- Android O compatibility.
- Added support for setting the default notification channel in Airship Config options.
- Added support for setting the notification channel per push from the push API.
- Added a default notification channel. Currently the default channel's name and description is only
  available in english. Other localizations will be provided in an SDK update.

### Behavior Changes
- Android O devices will only have 10 seconds to process a push notification. Custom notification factories
  that require more time can implement `public boolean requiresLongRunningTask(PushMessage message)` to have
  the SDK schedule a job to process the notification when the application has more than 10 seconds.
- Listening for location updates no longer keeps the LocationService alive in the background and is
  only supported on the main process.
- Push messages that are associated with a message center message will no longer wait for the inbox
  to be refreshed. Custom message center implementations should be updated to handle the message
  not being available when the user tries to deep link to the message.
- Fetching images for a big picture notification style will timeout after 10 seconds. If the image times out,
  the notification will be posted without the big picture style.

### Bug Fixes
- Added proguard rules to prevent default Urban Airship actions from being stripped out.
- Fixed tag actions predicates from being applied.

## Version 8.5.1 - June 1, 2017

### Bug Fixes
- Fixed a rare crash that is caused by GcmNetworkManager throwing an IllegalArgumentException (https://issuetracker.google.com/issues/37113668).

## Version 8.5.0 - May 31, 2017

### New Features
- Added a getExtra method to the PushMessage class.
- Added support for setting notification tags from the push API.
- Added support for overriding the icon color/image from the push API.

### Behavior Changes
- Updated the ActionRegistry to lazy-load actions from a resource file.
- Updated pass requests to use basic access authentication.

### Deprecations
- Alias is now deprecated. It will be removed in SDK 10.0.0.

## Version 8.4.3 - May 24, 2017

### Bug Fixes
- Fixed potential time in app reporting bug caused by app suspension.

## Version 8.4.2 - May 23, 2017

### Bug Fixes
 - Fixed crash when rescheduling tag group updates with GcmNetworkManager.

## Version 8.4.1 - May 10, 2017

### Bug Fixes
 - Fixed bug that caused some ADM devices to crash during registration.

## Version 8.4.0 - May 2, 2017

### New Features
- Added support for delayed automation action schedules. The execution of an
automated schedule can now be delayed by up to 30 seconds or made contingent
upon some condition.
- Added support for GcmNetworkManager.
- Added EnableFeatureAction that can enable background location, location, or user
notifications.
- Added an automation trigger for app init events.

### Behavior Changes
- Updated the channel capture tool to function when push is not enabled.
- Decreased the automation schedule limit from 1000 to 100.


## Version 8.3.2 - April 5, 2017

### Bug Fixes
 - Fixed a bug that occurs when setting tags on devices migrating from old SDKs.

## Version 8.3.1 - March 22, 2017

### Bug Fixes
 - Fixed channel registration bug that prevented device tags from updating.

## Version 8.3.0 - February 16, 2017

### New Features
- Added accessor to get the app key in the Javascript native bridge.
- Added support for onNewIntent for both MessageCenterActivity and MessageActivity.
- Added support for intent action com.urbanairship.VIEW_RICH_PUSH_INBOX in the MessageCenterActivity.

### Bug Fixes
- Fixed marking the app-compat library resources as hidden.
- Fixed inbox style notifications to actually display inbox lines.

### Behavior Changes
- Big picture images will now override the largeIcon to the image to expose
  a thumbnail of the image when the notification is collapsed.
- Channel Capture tool is now disabled by default if the app is able
  to receive background push. A new action has been added to enable the
  tool for a limited duration.

### Deprecations
- AdmUtils class and GcmConstants interface are now deprecated. They will be removed in 9.0.0.

## Version 8.2.5 - January 9, 2017
- Fixed bug that caused devices running Ice Cream Sandwich to crash when
  fetching the default Bluetooth adapter.

## Version 8.2.4 - December 22, 2016
- Fixed rare crash in location service for some older devices.
- Fixed typo in `book now` interactive notification button.

## Version 8.2.3 - December 16, 2016
- Updated consumer proguard rule for parcelables to prevent preserving all names in Parcelable classes.

## Version 8.2.2 - December 9, 2016
- Fixed regression where minSDK reverted back to 16.
- Fixed possible NPE when auto tracking advertising ID.
- Removed `.js` extension on the ua_native_bridge file.

## Version 8.2.1 - December 6, 2016
- Fixed MessageFragment empty view when recreating the fragment's view.

## Version 8.2.0 - November 29, 2016
- Added external ID setter to PassRequest class.
- Fixed MessageListFragment empty view when recreating the fragment's view.

## Version 8.1.1 - November 21, 2016
- Fixed rare NPE when ClipboardManager service is unavailable.

## Version 8.1.0 - November 18, 2016
- Added support for resizable landing pages.
- Added support for being able to perform `set` operation on tag groups.
- Added support for tag groups in the add and remove tag actions.
- Added FetchDeviceInfoAction to get an updated snapshot of the devices information from the JS bridge.
- Added broadcast event "com.urbanairship.AIRSHIP_READY" when Airship is ready.
- Changed default predicate on the AddCustomEventAction to accept more situations.
- Changed RetailEventTemplate to only set `ltv` on purchase events.

## Version 8.0.4 - November 11, 2016
- Fixed `unmarshalling unknown type` exception when using location updates.
- Fixed NPE in AirshipService.
- Updated minSDKVersion to 15 from 16.

## Version 8.0.3 - October 13, 2016
- Fixed quiet time if end hour is before the start hour.

## Version 8.0.2 - October 4, 2016
- Fixed analytics issue causing app foreground events during screen rotation.
- Fixed bug when running actions synchronously.
- Reduced inbox user update calls.

## Version 8.0.1 - September 16, 2016
- Fixed message center duplicate ID crash in nested fragments.

## Version 8.0.0 - September 13, 2016
- Removed deprecated APIs.
- Updated minSdkVersion to 16.
- Allowed actions to run on the UI thread.
- Rewrote CustomLayoutNotificationFactory to simplify custom view creation.
- Fixed in-app message background color display on pre 5.x devices without the card view.
- Fixed notification display failure when receiving a big picture URL to an unsupported file type.
- Fixed regression introduced in 7.3.0 where ADM fails to generate a registration token.

## Version 7.3.0 - August 31, 2016
- Added Custom Event templates.
- Added action automation to schedule actions to run when predefined conditions are met.
- Added action situation `SITUATION_AUTOMATION` for actions that are triggered from automation.
- Added action "schedule_actions" to support scheduling actions from the Actions framework.
- Added action "cancel_scheduled_actions" to support canceling scheduled actions in the Actions framework.
- Fixed Quiet Time issue resulting in intervals occasionally starting a day early.
- Fixed issue resulting in latent uploads of event batches greater than 1KB.
- Built SDK against Android N.

## Version 7.2.5 - August 26, 2016
- Added support to route display message requests through the custom message center.

## Version 7.2.4 - August 12, 2016
- Fixed potential NPE in applications using the Gimbal adapter when serializing a RegionEvent without an RSSI value set.

## Version 7.2.3 - August 11, 2016
- Fixed Location module from constantly canceling and requesting location updates when using the
  standard location adapter and location services are disabled.
- Fixed building the sample and library on PCs.

## Version 7.2.2 - August 4, 2016
- Fixed blocking the calling thread when asynchronously requesting UAirship instance if the
  application performs long operations in the onReadyCallback during takeOff.

## Version 7.2.1 - July 27, 2016
- Fixed an issue where the `quiet time enabled` setting wasn’t properly migrated from a key change in 7.1.0.

## Version 7.2.0 - June 21, 2016
- The internal GCM integration has been updated to not conflict with other integrations and will no longer trigger the
  GcmListenerService when receiving GCM messages. Any application that contains additional GCM clients outside of Urban
  Airship needs to register the GcmReceiver from Google Play Services in the AndroidManifest.xml.
- Autopilot is now a concrete class and can be used directly to `takeOff` with config options loaded
  from `airshipconfig.properties`.
- Added support to override the notification sound from the push API.
- Added a wallet action to handle Android Pay deep links.
- Added the Named User ID and Channel ID to the JavaScript bridge.
- Moved the accessor for Named User to UAirship. Old accessor has been deprecated.
- Removed `sample-lib`, `sample` now build against the sdk module directly.
- Added pass creation APIs to generate an Android Pay deep link.

## Version 7.1.5 - June 1, 2016
- Fixed bug preventing the removal of expired RichPushMessages on empty RichPushInbox update responses.

## Version 7.1.4 - May 25, 2016
- Ignore expired RichPushMessages when reloading the RichPushInbox.
- Fixed potential IllegalStateException when dismissing in-app messages.
- Fixed rare IllegalArgumentException due to an invalid URI when listening for content changes (Only reported
on an HTC device).

## Version 7.1.3 - May 11, 2016
- Channel registration failures will now notify AirshipReceiver on 500s.
- Prevent erroneous `RichPushInbox.Listener.onInboxUpdated` update during takeOff.
- Prevent an extra channel registration during first run.

## Version 7.1.2 - April 28, 2016
- Fixed 60 second delay when displaying message center push notifications.

## Version 7.1.1 - April 26, 2016
- Prevent possible ANR when executing the OnReadyCallback during takeOff().

## Version 7.1.0 - April 21, 2016
- Message Center filtering.
- Associated identifiers editor API.
- Associated identifiers support limited ad tracking.
- Tag editor API.
- Analytics.setAutoTrackAdIdentifier to automatically track the user's advertising identifier.
- Autopilot will now take off before Application.onCreate. Applications that use Autopilot can disable early.
  take off by overriding Autopilot.allowEarlyTakeOff in their Autopilot class.
- The default notification icon and accent color are configurable through AirshipConfigOptions.
- AirshipConfigOptions can be defined in an XML resource file.
- Added new notification action button groups.
- Fixed GcmPushReceiver logging erroneous errors.
- Increased custom event property limit to 100.
- Broader localization support.
- Data is now stored on a per app key basis to support conflict-free app key changing.
- Remote input support.
- Deprecated BaseIntentReceiver in favor of AirshipReceiver.

## Version 7.0.4 - March 25, 2016
- Fixed SecurityException on Samsung devices running Lollipop when scheduling alarms beyond the allowed limit.
- Fixed video playback in landing pages and Message Center.
- Fixed rare BadParcelableException by avoiding custom parcelable use in broadcasted intents.

## Version 7.0.3 - February 24, 2016
 - Fixed rare RunTimeException when checking for location permissions in UALocationManager.

## Version 7.0.2 - February 17, 2016
 - Removed the icon padding for in-app message buttons without an icon.
 - Fixed the OnePlus READ_CLIPBOARD security exception in the channel capture tool.

## Version 7.0.1 - February 5, 2016
 - Fixed MessageCenterFragment selection loss on configuration changes.
 - Catch SecurityExceptions when attempting to register for GCM.
 - The LocationService now checks if the application has location permissions before starting.
 - Added a Message Center indicator to the Sample.
 - Simplified the Sample's ParseDeepLinkActivity.

## Version 7.0.0 - January 28, 2016
 - Includes support for out of the box Message Center. The Message Center can be themed to match the application
   or it can be overridden with a custom Message Center implementation.
 - Replaced the usage of com.android.internal.util.Predicate with ActionRegistry.Predicate in the ActionRegistry.
 - Replaced any usage of enums with ints and @IntDef.
 - RichPushManager has been removed. The inbox is now accessible directly off of the UAirship instance.
 - UALocationManager now returns a Cancelable instance instead of a PendingResult when requesting a single location.
 - Removed Eclipse style library distribution. Apps should move to Android Studio and use
   the aar artifact provided in a maven repository.
 - Replaced RichPushSample and PushSample with a new unified sample.

## Version 6.4.3 - January 8, 2016
 - Fixed background push calling the wrong com.urbanairship.push.BaseIntentReceiver callback.

## Version 6.4.2 - January 5, 2016
 - Added a check that Google Play Services version is greater than 8.1.
 - Fixed a possible crash when a device has too many installed apps during the Google Play Store availability check.

## Version 6.4.1 - November 11, 2015
 - Fixed share action dropping the last entry.
 - Fixed rare null pointer exception in our channel capture tool.
 - Added an improved workaround for the GCM security exception.

## Version 6.4.0 - October 29, 2015
 - Added a flag to disable sending the GCM/ADM token with channel registration.
 - Added support for screen tracking.
 - Location permissions are now automatically requested when using the LocationUpdatesEnabledPreference
   on Android Marshmallow (API 23).
 - Added new toast action that displays text in a toast.
 - Fixed displaying in-app messages with translucent status bars.

## Version 6.3.1 - October 23, 2015
 - Fixed possible GCM security exception when receiving messages during upgrade.
 - Improved HTTP 301 handling for big picture notifications.

## Version 6.3.0 - October 1, 2015
 - Support for custom defined properties in custom events.
 - Support for setting associated device identifiers for analytics.
 - Added InstallReceiver to track install attributions.
 - Urban Airship databases are now automatically excluded from the Android Marshmallow auto backup feature.
 - InAppMessageManager's display ASAP flag is no longer persisted in a data store.
 - Google Play Services 8.1.0 or newer is now a required dependency.
 - Updated the minimum Android SDK version to 10 (Gingerbread).
 - Fixed location updates when using the fused location provider.

## Version 6.2.3 - August 28, 2015
 - Fixed missing resources in Eclipse style library project.
 - Fixed malformed rich push user requests introduced in 6.2.0 by correcting the user update payload.
 - Removed check for android.permission.GET_ACCOUNTS.

## Version 6.2.2 - August 24, 2015
 - Schedules alarms with FLAG_UPDATE_CURRENT instead of FLAG_CANCEL_CURRENT to prevent SecurityExceptions
   on Samsung devices running Lollipop.
 - Rich Push API client no longer performs remote deletes when messages are omitted in the message
   list retrieval. This mitigates an edge case when a user’s inbox contains more than 500 messages.

## Version 6.2.1 - August 20, 2015
 - Updated the samples to point to 6.2.1.

## Version 6.2.0 - August 19, 2015
 - GCM registration now uses Instance ID tokens instead of registration IDs.
 - Google Play Services 7.5 or newer is required for GCM registration.
 - Added AndroidManifest.xml for automatic manifest merging. Existing integration
   will be required to remove Urban Airship manifest entries from their AndroidManifest.xml.
 - Added annotations using the Android support annotation library to improve code inspection.
 - Added a default landing page theme and layout to display as a modal overlay.
 - Fixed NPE when creating a CustomLayoutNotificationFactory before takeOff.

## Version 6.1.3 - July 28, 2015
 - Fixed UAWebView not displaying the soft keyboard when interacting with an html input field.
 - Catches SecurityException when attempting to use UrbanAirship location without the proper location
   permissions. Useful for Android M when location permissions can be revoked.

## Version 6.1.2 - July 1, 2015
 - Fixed tag group error logging.
 - First version available through https://bintray.com/urbanairship.

## Version 6.1.1 - June 24, 2015
 - Fixed tag group retries.

## Version 6.1.0 - June 22, 2015
 - Support for channel and named user tag groups.
 - Support for displaying RichPushMessages in the LandingPageActivity.
 - Added new action "open_mc_overlay_action" that displays a RichPushMessage in a LandingPageActivity.
 - Updated "open_mc_action" action to fall back to displaying a RichPushMessage in the LandingPageActivity
   if the intent action "com.urbanairship.VIEW_RICH_PUSH_MESSAGE" fails to start an activity.
 - Notification opens that are associated with a RichPushMessage will now automatically trigger the
   "open_mc_action" action if neither the "open_mc_overlay_action" or "open_mc_action" is present.
 - Added clipboard action that allows copying text to the clipboard.
 - Added channel capture test tool to retrieve the Urban Airship Channel ID from a device for testing
   and diagnostics in end user devices.
 - Notification content intents will now only be triggered if the push intent receiver is missing or
   does not launch an activity.
 - In-app message "display ASAP" mode now attempts to display any pending in-app messages on dismiss.
 - Updated the minimum sdk version to API 8 (Froyo).


## Version 6.0.2 - May 21, 2015
 - Fix intermittent in-app message crashes.

## Version 6.0.1 - April 3, 2015
 - Fix deadlock caused by an expired in-app message.

## Version 6.0.0 - March 31, 2015
 - Support for in-app messaging.
 - Support for associating and disassociating a channel to a named user.
 - Added a flag to enable/disable analytics at runtime. Useful for providing a privacy opt-out switch.
 - Added new region events for proximity triggers.
 - Support listening for UAWebViewClient action runs by allowing an optional ActionCompletionCallback.
 - Updated AutoPilot to now call takeOff instead of a general "execute" method.
 - Exposed the PushMessage directly instead of the Push bundle when broadcasting push events.
 - Fixed Urban Airship Javascript bridge when the associated RichPushMessage contains invalid characters in its title.

 ### Actions framework
   - Added new ActionValue class that limits the type of values ActionArguments and ActionResults
     can contain.
   - ActionArgument's metadata now returns a bundle of metadata.
   - Removed action name from action method signatures. The action name is now available with the action arguments
     metadata.
   - Replaced ActionRunner with a new ActionRunRequest class that provides a fluent API for running actions.
   - Replaced the RichPushMessage with its ID in the ActionArguments metadata when triggering actions
     from a web view with an associated RichPushMessage.

## Version 5.1.6 - March 5, 2015
 - Added Intent flag FLAG_ACTIVITY_SINGLE_TOP when automatically launching the application from a notification open to prevent
   relaunching the launcher activity if its already on top.
 - Fixed the Airship Javascript bridge sometimes failing to load on API 19+.

## Version 5.1.5 - January 27, 2015
 - Fixed a regression introduced in 5.1.4 where the LocationService will cause a NPE if started with a null intent.

### Samples
 - Fixed the Rich Push Sample's deep linking.

## Version 5.1.4 - December 31, 2014
 - Updated logging usage to use the various log levels more appropriately.
 - Default to mixed content mode MIXED_CONTENT_COMPATIBILITY_MODE on all UAWebViews. This allows landing
   pages and rich messages to continue to display images from non https sources.

## Version 5.1.3 - December 15, 2014
 - Fixed crash that occurred when the fused location provider failed to connect. Applications with the UA
   location service in their manifest were potentially impacted.
 - Added workaround for an Ice Cream Sandwich issue (https://code.google.com/p/android/issues/detail?id=20915)
   in which the AsyncTask would be initialized on the wrong thread and throw a RuntimeException.

## Version 5.1.2 - December 8, 2014
 - Fix crash when building against Google Play Services 6.5 without the location APIs.
 - Updated samples to the latest Android gradle plugin 1.0.0.

## Version 5.1.1 - December 8, 2014
 - Fixed GCMPushReceiver crash when receiving unordered broadcasts due to a misconfigured AndroidManifest.xml.
 - Updated samples to the latest Android gradle plugin 1.0.0-rc4.

## Version 5.1.0 - November 3, 2014
 - Advanced notification support through the Push API, including support for Android Wear and styles.
 - Added setter on provided notification factories to set the notification accent color for Android Lollipop.
 - Includes enhanced security in the Urban Airship Javascript interface by providing a URL whitelist.
 - The aar package now includes a consumer proguard file for required Urban Airship proguard rules.
 - Updated interactive notification icons to material design icons provided by Google from
   http://google.github.io/material-design-icons/.
 - The default notification flags are no longer applied after the notification factory. Instead, they are
   now expected to be set in the factory.

### Samples
 - Fixed the CoreReceiver priority in AndroidManifest.xml for Push Sample and Rich Push Sample by
   moving the priority from the receiver to the receiver's intent filter.
 - Rich Push Sample has been updated with material design and simplified navigation.

## Version 5.0.3 - October 23, 2014
 - Removed "allowBackup" from the libraries application manifest entry to avoid merge conflicts with
 the Android manifest merger.

## Version 5.0.2 - October 21, 2014
 - Fix issue with running actions through the JavaScript native bridge from the "ualibraryready" event.
 - Fix issue with landing page not displaying on top of the launcher activity.

## Version 5.0.1 - October 8, 2014
 - Fix issue with channel not creating when missing Google Play Services for GCM registration.
 - Fix issue with the Urban Airship Javascript interface not loading for custom web views that extend
   UAWebView.

## Version 5.0.0 - October 1, 2014

### New Features
 - Unified support for both GCM (Google) and ADM (Amazon) transports.
 - Includes support for interactive notifications. Includes more than 25 built-in
   interactive notification sets, including button resources for 9 languages.
   Additional/replacement localization strings may be added to built-in actions.
 - Includes a new action for social sharing that can be called from pushes or web views.
 - Includes support for defining custom events in our reporting system.
 - Rewritten location module with a simplified API and support for Google's Fused
   location provider.
 - Support for asynchronous takeoff and access to the Urban Airship Library to avoid
   blocking the main thread.
 - Introduced a new device identifier, the Channel ID, which will replace APIDs as the push address
   in Urban Airship API calls.
 - Includes support for registering multiple GCM sender Ids. Only the main GCM sender
   ID's messages will be handled by Urban Airship. The rest will be ignored.
 - Simplified push integration. The push intent receiver is now optional and the library
   supports automatically launching the application if the push intent receiver is not
   set or does not handle the open notification broadcasts.
 - A new default notification factory that uses the Big Text notification style.
 - User notifications can be disabled without disabling push. This allows the application
   to still be messaged when notifications are disabled.
 - The push broadcasts for push received, push opened, and registration events have
   been updated. A base broadcast receiver 'BaseIntentReceiver' can be extended
   to parse the intents and provide convenient listener style callbacks.
 - It is no longer necessary to check for Urban Airship Actions when deciding to
   launch the application in the push intent receiver.

### Packaging Changes
 - Urban Airship library is now a library project with resources. Eclipse users will
   have to import the library as a project and reference it in the projects settings. An
   aar package is provided for Android Studio users.
 - The library now depends on the latest version of the v4 support library.
 - GCM and Fused location depends on the Google Play Services library.

### Sample Changes
 - Samples now set up to work with both GCM (Google) and ADM (Amazon).


Amazon Only - ## Version 4.0.0 - July 14, 2014
 - Initial Amazon release.

## Version 4.0.4 - August 5, 2014
 - Fix regression in 4.0.3 that broke webview actions for devices running API 17 or higher.

## Version 4.0.3 - July 21, 2014
 - Add if-modified-since header and accept 304 not modified responses for Rich Application message listing.
 - Remove any usage of addJavascriptInterface for Android devices older than API 17 to prevent abuse of upstream security issue CVE-2012-6636.

### Samples Changes
 - Updated to use the latest Android Gradle plugin and build tools.

## Version 4.0.2 - April 30, 2014
 - Fix NPE when defining a Landing Page Activity with no meta data elements.
 - Fix location security issue where all location data was broadcasted with
   implicit intents. Thank you to Yu-Cheng Lin for reporting this issue.
 - Added ability to set the intent receiver for location updates on UALocationManager.

### Push Sample Changes
 - Use local broadcast receiver from the support package to broadcast intents to
 the application.

## Version 4.0.1 - March 26, 2014
- Fix possible rich push user token corruption.

## Version 4.0.0 - March 25, 2014
- Added Urban Airship Actions framework - a generic framework that provides a convenient way to
automatically perform tasks by name in response to push notifications, Rich App Page interactions and JavaScript.
- Added UAWebViewClient class to be used with RichPushMessageWebView and LandingPageWebView to
provide proper auth and inject the javascript bridge.
- Renamed RichPushMessageView to RichPushMessageWebView.
- Removed ability to set a custom Rich Push Javascript Interface and namespace through RichPushManager.
- Removed RichPushMessageJavascriptInteface and RichPushMesssageJavascript in favor of the new UAJavascriptInterface.

- Deprecated "urbanairship" Javascript namespace.  iOS and Android now both use the common namespace "UAirship".
- Deprecated Javascript interface methods isMessageRead, markMessageRead, markMessageUnread,
navigateTo, getViewWidth, getViewHeight, and getDeviceOrientation.

### Rich Push Sample Changes
 - Updated AndroidManifest.xml for Actions.
 - Added custom Landing Page layout and styles.
 - Added MessagePagerFragment to display Rich Application Pages in a view pager.
 - Refactored inbox sample code to move most of the logic to fragments.
 - Added deep linking.

### Push Sample Changes
 - Updated AndroidManifest.xml for Actions.
 - Added deep linking.

## Version 3.3.2 - March 7, 2014 - Internal Release
- Use nondestructive User api requests.  Allows multiple device tokens and APIDS
to share a single user.
- Deprecated RichPushUser getApids, setApids, addApids.

## Version 3.3.1 - February 24, 2014
- Persist Urban Airship push ids to help prevent duplicate pushes.
- Fix analytics crash when using autopilot with background location.

## Version 3.3.0 - January 15, 2014
- For rich push enabled apps, automatically refresh rich push messages when the application is foregrounded.
- Remove unused RichPushManager listener callbacks.
- Prevent multiple APID registration when database read and write failures occur.

### Sample changes
- Remove action bar sherlock dependency, replaced with AppCompat in the android support v7 library.
- Added calls to the webkit's onPause/onResume methods for api >= 11 when displaying a rich push message.
- Android Gradle plugin support (Gradle 1.9 with the plugin 0.7.0).

## Version 3.2.3 - December 19, 2013
- Fix possible NPE when the rich push service unexpectedly die.
- Fix a possible crash in the content resolver when it throws an unexpected runtime exception.

## Version 3.2.2 - December 4, 2013
- Exposes UA push identifiers to the application in the push receiver and notification builder.

## Version 3.2.1 - November 18, 2013
- Fixed database exception crash when uploading analytics in multi-process applications.

## Version 3.2.0 - October 31, 2013
- Added support for server side expired Rich Push Messages.
- Added support for setting contentIntent on a notification through the notification builder.
- Added process manifest validation for Urban Airship services and receivers.
- Added pre-authorization headers when displaying rich push messages through the RichPushMessageView.
- Added wake lock expiration to ensure wake locks do not wake the app indefinitely.
- Fix permission crash when using location with permission ACCESS_COARSE_LOCATION.

## Version 3.1.0 - July 31, 2013
- Removed tags and alias from rich push user. Tags and aliases are now only set on the APID.
- QuietTimePickerPreference now respects the system/locale settings in UI components.
- Rich push inbox style notification now respects quiet time, vibrate, and sound preferences.
- Updated third party license.
- Updated copyrights.
- Built-in methods for JavaScript embedded in rich push messages:
  - Added getMessageSentDateMS that returns the unix epoch time in milliseconds.
  - Added seconds to getMessageSentDate to return format "yyyy-MM-dd HH:mm:ss.SSSZ".

## Version 3.0.0 - June 10, 2013
- Rich Push Inbox no longer implements or exposes any cursors.
- Added warnings when running on BlackBerry.
- Added default Android preferences for push, location, vibration, quiet time and sound.
- Added RichPushMessageView to easily display rich push message for API level >= 5.
- Removed Helium and hybrid push transportations. Only GCM is supported.
- Removed Push Worker Service.

- Fixed Rich Push crash at first start when the device has no internet.
- Fixed activity instrumentation warnings when analytics is disabled.
- Fixed crash in location service when the network provider is missing.
- Fixed security exception crash when registering with GCM.
- Fixed javascript bridge on devices targetting API 17 because of missing annotation.

### Rich Push Sample changes
- New preferences screen using built-in Android preferences
  - Added Advanced Settings: APID, UserID, Set Alias, Add Tags
- Updated the Home and Inbox layouts
- Removed the cursor adapter
- Added a Home screen and key guard Inbox widget
- Added a custom Inbox style notification builder
- Added automated ui tests

### Push Sample changes
- Added extra preferences screen using built-in Android preferences

## Version 2.1.4 - April 4, 2013
- Fixed crash when switching rapidly between message and inbox views for RichPushSample.
- Fixed crash in phone layout whenever a message is opened from a push notification for RichPushSample.
- Add ActivityLifecycleCallbacks to record session events and warn devs for incomplete implementation.
  Make instrumentation activities in API 14 (Ice Cream Sandwich) optional.
  Added 'minimumSdkVersion' parameter in airshipconfig.properties file. This value is used for detecting
  incomplete activity instrumentation.

## Version 2.1.3 - March 22, 2013
- Use application package name instead of app name for user-agent creation.
- Fixed crash in inbox view running on a non-paned (phone) view for RichPushSample.
- Added validation for integer values in .properties files
- Added a foreground location enabled preference. If the background location enabled preference is true,
  then the foreground location enabled is implicitly enabled. Added foreground location enabled checkbox
  to the Push Sample app.
- Modified recordCurrentLocation() and recordCurrentLocation(criteria) methods to handle the binding
  to the LocationService if it has not been bound already. This will save devs some trouble when
  they just want to record the current location without binding to the service.
- Updated README and documentation with correct links and updated config options.
- Replaced deprecated 'horizontalAccuracy' location configuration property with 'accuracy'.
- Updated sample config files to use strings for properties mapped to system constants..
- Updated sample apps to use the default Android Proguard config file.

## Version 2.1.2 - February 15, 2013
- Fix for push opt-out analytics

## Version 2.1.1 - February 14, 2013
- Now with Rich Push
- Property files now allow strings in addition to integer values for properties mapped to system constants

## Version 2.1.0 - February 7, 2013
- Moved In-App Purchase code from the library to the IAP Sample.

## Version 2.0.5 - January 29, 2013
- Fixed incorrect location parameter handling (min update intervals)
- Stop the PushService after GCM registration is complete and all
  additional work has been passed to worker services.
- Updated internal test suite

## Version 2.0.4 - January 2, 2013
- Fixed ExceptionInInitializerError that could arise on firstrun
  using Helium transport
- Sample app PushPreferencesActivity no longer accesses location-related
  preferences if location is not enabled

## Version 2.0.3 - December 12, 2012
- Fixed miscellaneous crashes based on submitted crash reports.
- Format locations in a locale-independent manner.
- Reset the GCM registration ID when the package is replaced (requires addition of
  a PACKAGE_REPLACED filter on GCMPushReceiver).
- Manifest validation is now only performed in development mode.
- Limit API re-registrations (no delta) to once every 24H.
- Applications can now optionally defer calling takeOff with a new 'Autopilot' feature.
  If you have access to the Application class, it is best to continue calling takeOff()
  there, but if you do not (e.g., in an AIR app), this feature will allow your app
  to delegate the takeOff to a class declared in the manifest.
- The library will no longer stop the PushService on shutdown if the transport is GCM (not necessary).

## Version 2.0.2 - November 13, 2012
- Added checks for duplicate messages based on the UA canonical push ID

## Version 2.0.1 - October 31, 2012
- Fixed a crash issue during push receipt.

## Version 2.0.0 RC2 - October 12, 2012
- Run all GCM registrations in a worker service
- Added validation for new manifest requirements

## Version 2.0.0 RC1 - October 1, 2012
- Added GCM support and removed C2DM support
- Added Rich Push support
- Replaced use of Android shared preferences with a SQL-backed provider. This was done to address
  data corruption issues seen in multi-process applications.
- The library will now print the application's APID to the console even if logging is turned down.
  This allows developers to expose the APID for debugging without logging any other UA information.
- FIX: Addressed an issue with UA API call retries
- Moved the event reporting uploads to an intent service. This will allow developers to decide which
  process will be used for event uploads.
- FIX: The library will no longer attempt to register with the API if a Helium connection cannot be
  established.

## Version 1.1.6 - August 29, 2012
- Catch all exceptions (even unchecked ones) in the Helium connection loop. This is designed to help
  mitigate OS and Carrier/MFR mod bugs like the one addressed in 1.1.5 and an IllegalArgumentException
  reported by a customer that was originating in a low-level OS component.

## Version 1.1.5 - August 22, 2012
- FIXED: Addressed crash in java.net.NetworkInterface. Library will explicitly catch a
  NullPointerException caused by ICS bug. See http://code.google.com/p/android/issues/detail?id=33661

## Version 1.1.4 - July 31, 2012
- FIXED: Reset backoffTime after successful C2DM registration
- FIXED: Updated the copyright for 2012
- FIXED: Removed logging of app secret in takeOff
- Moved log levels to airshipconfig.properties
- Added a User-Agent to the httpclient
- Added handling for the new boolean return from EmbeddedPushManager.init()
- Added logic to handle when no location providers are available.
- Wrapped db calls in EventDataManager so sqliteexception's won't kill apps.
- Added the application package name to implicitly broadcasted actions.

## Version 1.1.3 - May 4, 2012
- FIXED: issue with location event payload

## Version 1.1.2 - May 1, 2012
- FIXED: incorrect handling of minimum updated time in location preferences
- FIXED: unnecessary starting of location service
- Updated target SDK level of sample apps to API level 9 to address ICS
  notification background rendering issues

## Version 1.1.1 - April 11, 2012
- FIXED: Issues with background location
- FIXED: Issues with no location providers enabled
- Sample App updates

## Version 1.1.0 - April 3, 2012
- Added location collection for Push to Location
- FIXED: C2DM null APIDs will now be regenerated
- FIXED: C2DM deregistration race condition is resolved

## Version 1.0.9 - March 1, 2012
- FIXED: Character encoding bug preventing push registration with Unicode tags

## Version 1.0.8 - February 16, 2012
- FIXED: Hybrid mode now works on the Kindle Fire
- FIXED: Retry inserts to analytics DB when write fails due to DB lock
- FIXED: Connectivity issues following device sleep
- FIXED: Default to a maximum of 40 notifications (from 100). Android allows a given app to post up to 50.
- Added additional analytics data points
- Added a note to the "Holding Pattern" error to indicate that it can occur during scheduled maintenance.
- Added an option to wake a wifi-only device periodically to receive notifications

## Version 1.0.7 - December 15, 2011
- FIXED: Crash occurring when UA API registrations were disabled

## Version 1.0.6 - December 14, 2011
- FIXED: Cached Helium server list is no longer removed when the connection is destroyed
- FIXED: Helium connections dropped due to network reachability issues will no longer invalidate the server
- Improved reconnection logic when Android sends multiple connectivity intents
- The Helium server cache TTL is now configurable by the server
- Added a short 3 sec delay after server lookup to allow server-side state to propagate
- Use elapsed realtime clock for heartbeat timer rather than the wall clock

## Version 1.0.5
- Improved socket keepalive logic

## Version 1.0.4
- StrictMode compatibility for analytics events and com.urbanairship.restcient.*
- Fixed incomptibility between Request.executeAsync and API level 11+
- Improved InventoryAdapter and Drawable caching in IAPSample
- Fixed AsyncImageLoader OutOfMemoryException issue
- New PushManager.getApid convenience method
- Disabling push results in a call to DELETE an existing APID on go.urbanairship.com
- Improved C2DM registration handling

## Version 1.0.3
- Fixed an issue preventing immediate connections to Helium when re-enabling push notifications

## Version 1.0.2

- Improved Helium connectivity
- Added push expiration handling
- Added additional key and secret validation
- PushService now stops when push is disabled
- Added helpful logging, removed unhelpful logging

## Version 1.0.1

### New Features
- Manifest validation for both IAP and Push reports permission, receiver and service
  misconfiguration in the log
- AirshipConfigOptions validation now reports specific errors in the log

### Push Changes
- Explicitly log errors when PushService is started before UAirship.takeOff has been called.
- Documented and deprecated PushManager.EXTRA_STRING_EXTRA. Push extras should be sent as a
  Map<String,String>
- Sample app now iterates through the extras instead of using EXTRA_STRING_EXTRA
- Fixed NullPointerException occurring when a user opened a notification when an intent receiver
  had not been registered with PushManager
- Helium now explicitly reports when connections are denied due to billing status
- Aliases can now be removed by passing null to PushManager.setAlias()
- ACTION_REGISTATION_FINISHED is now called only after the APID is valid and can receive pushes
- BasicPushNotificationBuilder and CustomPushNotificationBuilder now ignore pushes where the alert
  payload is null or empty. To override this behavior, provide your own implementation of
  PushNotificationBuilder.

### IAP Changes
- Moved IMarketBillingService from the JAR to the sample project (requires projects to include
  IMarketBillingService.aidl in their source tree)
- Repackaged all Google billing code to prevent conflicts (no action required)
- Use Product ID instead of product name for download location
- IAP download paths are now sanitized to prevent write failure on SD cards
- Purchased products can now be restored at any time

## Version 1.0.0

### New Features
- Added Push Settings UI to PushSample
- Devices can now switch from C2DM to Helium

### Bug Fixes
- Properly handle C2DM failures in devices with an API Level < 8
- Ignore C2DM registration intents if the current transport type
  does not use C2DM
- Properly deregister a device from C2DM if push is disabled
- Fixed a Helium push NPE if UA servers refuse connections

### Other Changes
- Cleaned up logging
- Replaced various broadcast receivers with com.urbanairship.CoreReceiver (this requires
  a Manifext.xml change as the CoreReceiver package changed)
- Added Status Bar icon field to CustomNotificationBuilder
- Added C2DM Ping capability (invisible push for audience counting)
- Updated sample projects with improved layouts and explicit Honeycomb compatibility

## Version 0.9.1

### New Features
- C2DM Support
- Reports Support
- Built in APID Tagging and Alias support

### Bug Fixes
- Fixed asynchronous image loading issue in the InventoryAdapter class in StoreFront sample
- Notification builders can now return null if a notification should not be displayed
- Sending a notification with an empty alert field prevents the notification from being
  displayed by the default notification builders

### Other Changes
- Combined Push/IAP HTTP clients in the rest client package
- IAP Sorting updates
- EmbeddedPushService is now called PushService (to accommodate C2DM). A manifest change is
  required
- Analytics/Reporting push received proxy broadcast handler must be registered in
  AndroidManifest.xml
- In your implementation of the custom push/registration IntentReceiver,
  PushManager.ACTION_NOTIFICATION_OPENED_BASE should now be
  PushManager.ACTION_NOTIFICATION_OPENED
- The REGISTRATION_FINISHED action now has C2DM-specific extras<|MERGE_RESOLUTION|>--- conflicted
+++ resolved
@@ -2,9 +2,6 @@
 
 [Migration Guides](https://github.com/urbanairship/android-library/tree/main/documentation/migration)
 
-<<<<<<< HEAD
-## Version 19.0.0 January 16, 2024
-=======
 ## Version 19.2.0 February 20, 2025
 Minor release that includes improvements for Scenes and Feature Flags.
 
@@ -29,7 +26,6 @@
 - Added `PendingResult` based methods to `Inbox`, for getting read and unread message counts and listing all message IDs
 
 ## Version 19.0.0 January 16, 2025
->>>>>>> f7e561fe
 Major release that adds support for Android 15 (API 35) and updates Message Center and Preference Center to use Material 3.
 Breaking changes in Message Center are included in this release. See the [Migration Guides](https://github.com/urbanairship/android-library/tree/main/documentation/migration/migration-guide-18-19.md) for more info.
 
