--- conflicted
+++ resolved
@@ -2,7 +2,6 @@
 
 [Migration Guides](https://github.com/urbanairship/android-library/tree/main/documentation/migration)
 
-<<<<<<< HEAD
 ## Version 14.2.0 February 18, 2021
 Minor release that uses WorkManager for more reliable task management and better support for Instant Apps.
 
@@ -10,14 +9,13 @@
 - Replaced JobScheduler with WorkManager.
 - Added tag editor methods to the NativeBridge.
 - Added ability to set NamedUser through the NativeBridge.
-=======
+
 ## Version 14.1.3 February 12, 2021
 Patch release fixing a crash related to deferred IAA schedule logging. This issue only affects log levels debug and below, which by default are not enabled in production.
 
 ### Changes
  - Fixed misformatted log message in IAA
  - Additional safety in LoggingCore
->>>>>>> 7ecc4b75
 
 ## Version 14.1.2 February 4, 2021
 Patch release improving SDK stability and to fix FCM config overrides.
