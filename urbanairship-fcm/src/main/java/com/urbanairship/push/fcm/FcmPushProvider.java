/* Copyright 2017-18 Urban Airship and Contributors */
package com.urbanairship.push.fcm;

import android.annotation.SuppressLint;
import android.content.Context;
import android.support.annotation.NonNull;
import android.support.annotation.Nullable;

import com.google.android.gms.common.ConnectionResult;
import com.google.firebase.FirebaseApp;
import com.google.firebase.messaging.FirebaseMessaging;
import com.google.firebase.iid.FirebaseInstanceId;

import com.urbanairship.AirshipConfigOptions;
import com.urbanairship.AirshipVersionInfo;
import com.urbanairship.Logger;
import com.urbanairship.UAirship;
import com.urbanairship.google.PlayServicesUtils;
import com.urbanairship.push.PushMessage;
import com.urbanairship.push.PushProvider;

import java.io.IOException;
import java.util.Arrays;
import java.util.List;

/**
 * FCM push provider.
 *
 * @hide
 */
public class FcmPushProvider implements PushProvider, AirshipVersionInfo {

    private static final List<String> INVALID_TOKENS = Arrays.asList("MESSENGER", "AP", "null");

    @Override
    public int getPlatform() {
        return UAirship.ANDROID_PLATFORM;
    }


    // Suppressing MissingFirebaseInstanceTokenRefresh, FirebaseInstanceIdService is deprecated
    // but the lint warning does not seem to check for the new method.
    @SuppressLint("MissingFirebaseInstanceTokenRefresh")
    @Override
    @Nullable
    public String getRegistrationToken(@NonNull Context context) throws RegistrationException {

        String token;
        try {

            FirebaseApp app = FirebaseApp.getInstance();
            if (app == null) {
                throw new RegistrationException("FCM registration failed. FirebaseApp not initialized.", false);
            }

            String senderId = getSenderId(app);
            if (senderId == null) {
                Logger.error("The FCM sender ID is not set. Unable to register with FCM.");
                return null;
            }

            FirebaseInstanceId instanceId = FirebaseInstanceId.getInstance(app);
            if (instanceId == null) {
                Logger.error("The FirebaseInstanceId is null, most likely a proguard issue. Unable to register with FCM.");
                return null;
            }

            token = instanceId.getToken(senderId, FirebaseMessaging.INSTANCE_ID_SCOPE);

            // Validate the token
            if (token != null && (INVALID_TOKENS.contains(token) || UAirship.getPackageName().equals(token))) {
                instanceId.deleteToken(senderId, FirebaseMessaging.INSTANCE_ID_SCOPE);
                throw new RegistrationException("FCM registration returned an invalid token.", true);
            }
        } catch (IOException e) {
            throw new RegistrationException("FCM registration failed.", true, e);
        }

        return token;
    }

    @Override
    public boolean isAvailable(@NonNull Context context) {
        try {
            int playServicesStatus = PlayServicesUtils.isGooglePlayServicesAvailable(context);
            if (ConnectionResult.SUCCESS != playServicesStatus) {
                Logger.info("Google Play services is currently unavailable.");
                return false;
            }

            FirebaseApp app = FirebaseApp.getInstance();
            if (app == null) {
                Logger.error("Firebase not initialized.");
                return false;
            }

            String senderId = getSenderId(app);
            if (senderId == null) {
                Logger.error("The FCM sender ID is not set. Unable to register for FCM.");
                return false;
            }
        } catch (IllegalStateException e) {
            // Missing version tag
<<<<<<< HEAD
            Logger.error(e, "Unable to register with FCM.");
=======
            Logger.error("Unable to register with FCM.", e);
>>>>>>> 3880f7a5
            return false;
        }
        return true;
    }

    @Override
    public boolean isSupported(@NonNull Context context, @NonNull AirshipConfigOptions configOptions) {
        if (!configOptions.isTransportAllowed(AirshipConfigOptions.FCM_TRANSPORT)) {
            return false;
        }

        return PlayServicesUtils.isGooglePlayStoreAvailable(context);
    }

    @Nullable
    @Override
    public boolean isUrbanAirshipMessage(@NonNull Context context, @NonNull UAirship airship, @NonNull PushMessage message) {
        return message.containsAirshipKeys();
    }

    @Nullable
    private String getSenderId(FirebaseApp app) {
        String senderId = UAirship.shared().getAirshipConfigOptions().getFcmSenderId();
        if (senderId != null) {
            return senderId;
        }

        return app.getOptions().getGcmSenderId();
    }

    @Override
    public String toString() {
        return "FCM Push Provider";
    }

    @NonNull
    @Override
    public String getAirshipVersion() {
        return BuildConfig.URBAN_AIRSHIP_VERSION;
    }

    @NonNull
    @Override
    public String getPackageVersion() {
        return BuildConfig.SDK_VERSION;
    }
}<|MERGE_RESOLUTION|>--- conflicted
+++ resolved
@@ -100,12 +100,7 @@
                 return false;
             }
         } catch (IllegalStateException e) {
-            // Missing version tag
-<<<<<<< HEAD
             Logger.error(e, "Unable to register with FCM.");
-=======
-            Logger.error("Unable to register with FCM.", e);
->>>>>>> 3880f7a5
             return false;
         }
         return true;
