/* Copyright Airship and Contributors */

package com.urbanairship.chat

import android.content.Context
import android.content.Intent
import android.content.Intent.FLAG_ACTIVITY_NEW_TASK
import android.content.Intent.FLAG_ACTIVITY_SINGLE_TOP
import android.net.Uri
import androidx.annotation.RestrictTo
import androidx.annotation.VisibleForTesting
import com.urbanairship.AirshipComponent
import com.urbanairship.AirshipComponentGroups
import com.urbanairship.Logger
import com.urbanairship.PreferenceDataStore
import com.urbanairship.PrivacyManager
import com.urbanairship.UAirship
import com.urbanairship.channel.AirshipChannel
import com.urbanairship.chat.ui.ChatActivity
import com.urbanairship.config.AirshipRuntimeConfig
import com.urbanairship.job.JobDispatcher
import com.urbanairship.job.JobInfo
import com.urbanairship.json.JsonException
import com.urbanairship.json.JsonValue
import com.urbanairship.push.PushManager
import kotlinx.coroutines.runBlocking

/**
 * Airship Chat.
 */
class Chat

/**
 * Full constructor (for tests).
 *
 * @hide
 */
@RestrictTo(RestrictTo.Scope.LIBRARY_GROUP) @VisibleForTesting internal constructor(
    context: Context,
    dataStore: PreferenceDataStore,
    private val privacyManager: PrivacyManager,
    private val pushManager: PushManager,
    val conversation: Conversation,
    private val jobDispatcher: JobDispatcher = JobDispatcher.shared(context)
) : AirshipComponent(context, dataStore) {

    companion object {
        private const val REFRESH_MESSAGES_ACTION = "REFRESH_MESSAGES_ACTION"
        private const val REFRESH_MESSAGE_PUSH_KEY = "com.urbanairship.refresh_chat"
        private const val DEEP_LINK_HOST = "chat"
        private const val DEEP_LINK_INPUT_KEY = "chat_input"
        private const val DEEP_LINK_ROUTING_KEY = "routing"
<<<<<<< HEAD
=======
        private const val DEEP_LINK_ROUTE_AGENT_KEY = "route_agent"
        private const val DEEP_LINK_PREPOPULATED_KEY = "prepopulated_messages"
        private const val DEEP_LINK_SINGLE_PREPOPULATED_KEY = "prepopulated_message"
>>>>>>> 8fa5921c

        /**
         * Gets the shared `AirshipChat` instance.
         *
         * @return an instance of `AirshipChat`.
         */
        @JvmStatic
        fun shared(): Chat {
            return UAirship.shared().requireComponent(Chat::class.java)
        }
    }

    /**
     * Listener to override open chat behavior.
     */
    interface OnShowChatListener {

        /**
         * Called when chat should be opened.
         * @param message Optional message to prefill the chat input box.
         * @return true if the chat was shown, otherwise false to trigger the default behavior.
         */
        fun onOpenChat(message: String?): Boolean
    }

    /**
     * "Default" convenience constructor.
     *
     * @hide
     */
    @RestrictTo(RestrictTo.Scope.LIBRARY_GROUP)
    internal constructor(
        context: Context,
        dataStore: PreferenceDataStore,
        config: AirshipRuntimeConfig,
        privacyManager: PrivacyManager,
        channel: AirshipChannel,
        pushManager: PushManager
    ) : this(context, dataStore, privacyManager, pushManager, Conversation(context, dataStore, config, channel))

    /**
     * Chat open listener.
     */
    var openChatListener: OnShowChatListener? = null

    /**
     * Enables or disables Chat.
     *
     * The value is persisted in shared preferences.
     */
    @Deprecated("Enable/disable by enabling {@link PrivacyManager#FEATURE_CHAT} in {@link PrivacyManager}. This will call through to the privacy manager.")
    var isEnabled: Boolean
        get() = privacyManager.isEnabled(PrivacyManager.FEATURE_CHAT)
        set(isEnabled) {
            if (isEnabled) {
                privacyManager.enable(PrivacyManager.FEATURE_CHAT)
            } else {
                privacyManager.disable(PrivacyManager.FEATURE_CHAT)
            }
        }

    /**
     * Opens the chat.
     * @param message The pre-filled chat message.
     * @param title The toolbar title.
     */
    @JvmOverloads
    fun openChat(message: String? = null, title: String? = null) {
        if (openChatListener?.onOpenChat(message) != true) {
            context.startActivity(
                    Intent(context, ChatActivity::class.java).apply {
                        message?.let { putExtra(ChatActivity.EXTRA_DRAFT, it) }
                        title?.let { putExtra(ChatActivity.EXTRA_TITLE, it) }
                        addFlags(FLAG_ACTIVITY_NEW_TASK or FLAG_ACTIVITY_SINGLE_TOP)
                    }
            )
        }
    }

    /**
     * @hide
     */
    @RestrictTo(RestrictTo.Scope.LIBRARY_GROUP)
    override fun getComponentGroup(): Int = AirshipComponentGroups.CHAT

    /**
     * @hide
     */
    @RestrictTo(RestrictTo.Scope.LIBRARY_GROUP)
    public override fun init() {
        super.init()
        privacyManager.addListener {
            updateConversationEnablement()
        }

        pushManager.addPushListener { message, _ ->
            if (message.containsKey(REFRESH_MESSAGE_PUSH_KEY)) {
                val jobInfo = JobInfo.newBuilder()
                        .setAction(REFRESH_MESSAGES_ACTION)
                        .setAirshipComponent(Chat::class.java)
                        .build()

                jobDispatcher.dispatch(jobInfo)
            }
        }

        updateConversationEnablement()
    }

    /**
     * @hide
     */
    @RestrictTo(RestrictTo.Scope.LIBRARY_GROUP)
    override fun onComponentEnableChange(isEnabled: Boolean) = updateConversationEnablement()

    private fun updateConversationEnablement() {
        conversation.isEnabled = this.isComponentEnabled && this.privacyManager.isEnabled(PrivacyManager.FEATURE_CHAT)
        if (!this.privacyManager.isEnabled(PrivacyManager.FEATURE_CHAT)) {
            conversation.clearData()
        }
    }

    override fun onUrlConfigUpdated() {
        conversation.launchConnectionUpdate()
    }

    override fun onPerformJob(airship: UAirship, jobInfo: JobInfo): Int {
        if (jobInfo.action == REFRESH_MESSAGES_ACTION) {
            val result = runBlocking {
                conversation.refreshMessages()
            }
            return if (result) {
                JobInfo.JOB_FINISHED
            } else {
                JobInfo.JOB_RETRY
            }
        } else {
            Logger.error("Unexpected job $jobInfo")
            return JobInfo.JOB_FINISHED
        }
    }

    override fun onAirshipDeepLink(uri: Uri): Boolean {
        return if (DEEP_LINK_HOST == uri.encodedAuthority && uri.pathSegments.size == 0) {
            val chatInput = uri.getQueryParameter(DEEP_LINK_INPUT_KEY)
<<<<<<< HEAD
            uri.getQueryParameter(DEEP_LINK_ROUTING_KEY)?.let {
                try {
                    conversation.routing = ChatRouting.fromJsonMap(JsonValue.parseString(it).optMap())
=======
            val paramNames = uri.queryParameterNames

            if (paramNames.contains(DEEP_LINK_ROUTING_KEY) || paramNames.contains(DEEP_LINK_ROUTE_AGENT_KEY)) {
                try {
                    var routing: ChatRouting? = null

                    uri.getQueryParameter(DEEP_LINK_ROUTING_KEY)?.let {
                        routing = ChatRouting.fromJsonMap(JsonValue.parseString(it).optMap())
                    }

                    if (routing == null) {
                        uri.getQueryParameter(DEEP_LINK_ROUTE_AGENT_KEY)?.let {
                            routing = ChatRouting(it)
                        }
                    }

                    conversation.routing = routing
>>>>>>> 8fa5921c
                } catch (e: JsonException) {
                    Logger.error("Failed to parse routing", e)
                }
            }
<<<<<<< HEAD
=======

            if (paramNames.contains(DEEP_LINK_PREPOPULATED_KEY) || paramNames.contains(DEEP_LINK_SINGLE_PREPOPULATED_KEY)) {
                try {
                    var messages = mutableListOf<ChatIncomingMessage>()

                    uri.getQueryParameter(DEEP_LINK_PREPOPULATED_KEY)?.let {
                        messages.addAll(ChatIncomingMessage.getListFromJSONArrayString(it))
                    }

                    if (messages.count() == 0) {
                        uri.getQueryParameter(DEEP_LINK_SINGLE_PREPOPULATED_KEY)?.let {
                            messages.add(ChatIncomingMessage(it, null, null, null))
                        }
                    }

                    conversation.addIncoming(messages)
                } catch (e: JsonException) {
                    Logger.error("Failed to parse prepopulated messages", e)
                }
            }

>>>>>>> 8fa5921c
            openChat(chatInput)
            true
        } else {
            false
        }
    }
}<|MERGE_RESOLUTION|>--- conflicted
+++ resolved
@@ -50,12 +50,9 @@
         private const val DEEP_LINK_HOST = "chat"
         private const val DEEP_LINK_INPUT_KEY = "chat_input"
         private const val DEEP_LINK_ROUTING_KEY = "routing"
-<<<<<<< HEAD
-=======
         private const val DEEP_LINK_ROUTE_AGENT_KEY = "route_agent"
         private const val DEEP_LINK_PREPOPULATED_KEY = "prepopulated_messages"
         private const val DEEP_LINK_SINGLE_PREPOPULATED_KEY = "prepopulated_message"
->>>>>>> 8fa5921c
 
         /**
          * Gets the shared `AirshipChat` instance.
@@ -201,11 +198,6 @@
     override fun onAirshipDeepLink(uri: Uri): Boolean {
         return if (DEEP_LINK_HOST == uri.encodedAuthority && uri.pathSegments.size == 0) {
             val chatInput = uri.getQueryParameter(DEEP_LINK_INPUT_KEY)
-<<<<<<< HEAD
-            uri.getQueryParameter(DEEP_LINK_ROUTING_KEY)?.let {
-                try {
-                    conversation.routing = ChatRouting.fromJsonMap(JsonValue.parseString(it).optMap())
-=======
             val paramNames = uri.queryParameterNames
 
             if (paramNames.contains(DEEP_LINK_ROUTING_KEY) || paramNames.contains(DEEP_LINK_ROUTE_AGENT_KEY)) {
@@ -223,13 +215,10 @@
                     }
 
                     conversation.routing = routing
->>>>>>> 8fa5921c
                 } catch (e: JsonException) {
                     Logger.error("Failed to parse routing", e)
                 }
             }
-<<<<<<< HEAD
-=======
 
             if (paramNames.contains(DEEP_LINK_PREPOPULATED_KEY) || paramNames.contains(DEEP_LINK_SINGLE_PREPOPULATED_KEY)) {
                 try {
@@ -251,7 +240,6 @@
                 }
             }
 
->>>>>>> 8fa5921c
             openChat(chatInput)
             true
         } else {
