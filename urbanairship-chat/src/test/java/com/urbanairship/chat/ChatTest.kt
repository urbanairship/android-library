--- conflicted
+++ resolved
@@ -158,21 +158,14 @@
 
     @Test
     fun testDeepLinkArgs() {
-<<<<<<< HEAD
-        // uairship://chat?routing={"agent":"smith"}&chat_input=Hello Person!
-        val deepLink = Uri.parse("uairship://chat?routing=%7B%22agent%22%3A%22smith%22%7D&chat_input=Hello%20Person%21")
-=======
         // uairship://chat?routing={"agent":"smith"}&chat_input=Hello Person!&prepopulated_messages=[{"msg":"msg1","url":"https://fakeu.rl","date":"2021-01-01T00:00:00Z","id":"asdfasdf"},{"msg":"msg2","url":"https://fakeu.rl"},"date":"2021-01-02T00:00:00Z","id":"fdsafdsa"}]
 
         val deepLink = Uri.parse("uairship://chat?routing=%7B%22agent%22%3A%22smith%22%7D&chat_input=Hello%20Person%21&prepopulated_messages=%5B%7B%22msg%22%3A%22msg1%22%2C%22url%22%3A%22https%3A%2F%2Ffakeu.rl%22%2C%22date%22%3A%222021-01-01T00%3A00%3A00Z%22%2C%22id%22%3A%22asdfasdf%22%7D%2C%7B%22msg%22%3A%22msg2%22%2C%22url%22%3A%22https%3A%2F%2Ffakeu.rl%22%2C%22date%22%3A%222021-01-02T00%3A00%3A00Z%22%2C%22id%22%3A%22fdsafdsa%22%7D%5D%0A%0A")
->>>>>>> 8fa5921c
         chat.openChatListener = onShowChatListener
 
         assertTrue(chat.onAirshipDeepLink(deepLink))
         verify(onShowChatListener).onOpenChat("Hello Person!")
         verify(mockConversation).routing = ChatRouting(agent = "smith")
-<<<<<<< HEAD
-=======
 
         val messages = listOf(ChatIncomingMessage("msg1", "https://fakeu.rl", "2021-01-01T00:00:00Z", "asdfasdf"),
                 ChatIncomingMessage("msg2", "https://fakeu.rl", "2021-01-02T00:00:00Z", "fdsafdsa"))
@@ -191,7 +184,6 @@
 
         val messages = listOf(ChatIncomingMessage("msg1", null, null, null))
         verify(mockConversation).addIncoming(messages)
->>>>>>> 8fa5921c
     }
 
     @Test
