--- conflicted
+++ resolved
@@ -1,19 +1,7 @@
 plugins {
-    id 'airship-module'
     id 'com.android.library'
-<<<<<<< HEAD
-    id 'maven-publish'
-}
-
-repositories {
-    gradlePluginPortal()
-    google()
-    mavenCentral()
-    maven { url "https://jitpack.io" }
-=======
     id 'kotlin-android'
 
->>>>>>> 4b4210ff
 }
 
 group = "com.urbanairship.android"
@@ -41,28 +29,6 @@
 
 dependencies {
     api project(':urbanairship-core')
-<<<<<<< HEAD
-    implementation "junit:junit:$rootProject.junitVersion"
-    implementation "androidx.test:core:$rootProject.androidxTestCoreVersion"
-    implementation "org.mockito:mockito-core:$rootProject.mockitoVersion"
-    implementation "androidx.test.ext:junit:$rootProject.androidxTestJunitVersion"
-    implementation "org.robolectric:robolectric:$rootProject.robolectricVersion"
-    implementation "androidx.room:room-runtime:$rootProject.androidxRoomVersion"
-    annotationProcessor "androidx.room:room-compiler:$rootProject.androidxRoomVersion"
-}
-
-afterEvaluate {
-    publishing {
-        publications {
-            release(MavenPublication) {
-                from components.release
-                groupId = project.group.toString()
-                artifactId = project.name
-                version = project.version.toString()
-            }
-        }
-    }
-=======
     implementation(libs.junit)
     implementation(libs.androidx.test.core)
     implementation(libs.mockito.core)
@@ -70,5 +36,4 @@
     implementation(libs.robolectric.core)
     implementation(libs.androidx.room.runtime)
     annotationProcessor(libs.androidx.room.compiler)
->>>>>>> 4b4210ff
 }