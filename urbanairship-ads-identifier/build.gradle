plugins {
    id 'airship-module'
    id 'com.android.library'
    id 'maven-publish'
}

repositories {
    gradlePluginPortal()
    google()
    mavenCentral()
    maven { url "https://jitpack.io" }
}

description = "Airship Android SDK Advertising ID plugin"

dependencies {
    api project(':urbanairship-core')
    implementation "com.google.android.gms:play-services-ads-identifier:$rootProject.playServicesAdsIdentifierVersion"
}

android {
    namespace 'com.urbanairship.aaid'
}

afterEvaluate {
    publishing {
        publications {
<<<<<<< HEAD
            release(MavenPublication) {
                from components.release
=======
            // Creates a Maven publication called "release".
            release(MavenPublication) {
                groupId = 'com.urbanairship.android'
                artifactId = project.name
                version = project.version.toString()

                pom {
                    name.set(project.name)
                    description.set(project.description)
                    url.set("https://github.com/urbanairship/android-library")

                    developers {
                        developer { name.set("Airship") }
                    }

                    licenses {
                        license {
                            name.set("The Apache Software License, Version 2.0")
                            url.set("http://www.apache.org/licenses/LICENSE-2.0.txt")
                            distribution.set("repo")
                        }
                    }

                    scm {
                        connection.set("https://github.com/urbanairship/android-library.git")
                        url.set("https://github.com/urbanairship/android-library")
                    }
                }

>>>>>>> 85a3885d
            }
        }
    }
}<|MERGE_RESOLUTION|>--- conflicted
+++ resolved
@@ -1,14 +1,5 @@
 plugins {
     id 'airship-module'
-    id 'com.android.library'
-    id 'maven-publish'
-}
-
-repositories {
-    gradlePluginPortal()
-    google()
-    mavenCentral()
-    maven { url "https://jitpack.io" }
 }
 
 description = "Airship Android SDK Advertising ID plugin"
@@ -25,10 +16,6 @@
 afterEvaluate {
     publishing {
         publications {
-<<<<<<< HEAD
-            release(MavenPublication) {
-                from components.release
-=======
             // Creates a Maven publication called "release".
             release(MavenPublication) {
                 groupId = 'com.urbanairship.android'
@@ -58,7 +45,6 @@
                     }
                 }
 
->>>>>>> 85a3885d
             }
         }
     }
