import org.jetbrains.kotlin.gradle.tasks.KotlinCompile

plugins {
    id 'airship-module'
    id 'kotlin-android'
    id 'kotlin-allopen'
    id 'maven-publish'
}

description = "Airship Preference Center extension."

airshipModule {
    published = true
}

android {
    defaultConfig {
        testInstrumentationRunner = "androidx.test.runner.AndroidJUnitRunner"
    }

    testOptions {
        unitTests.includeAndroidResources = true
    }

    compileOptions {
        sourceCompatibility JavaVersion.VERSION_1_8
        targetCompatibility JavaVersion.VERSION_1_8
    }
    namespace 'com.urbanairship.preferencecenter'
}

tasks.withType(KotlinCompile).configureEach {
    it.kotlinOptions {
        jvmTarget = JavaVersion.VERSION_1_8
        freeCompilerArgs += [ "-opt-in=kotlin.RequiresOptIn" ]
    }
}

allOpen {
    annotation "com.urbanairship.annotation.OpenForTesting"
}

dependencies {
    api project(':urbanairship-core')

    // Kotlin
    implementation(libs.kotlin.stdlib)
    implementation(libs.kotlinx.coroutines.core)

    // AndroidX
    implementation(libs.androidx.core)
    implementation(libs.androidx.constraintlayout)
    implementation(libs.androidx.lifecycle.runtimektx)
    implementation(libs.androidx.lifecycle.viewmodelktx)
    implementation(libs.androidx.lifecycle.common.java8)

    // Support libraries
    implementation(libs.androidx.appcompat)
    implementation(libs.google.material)

    // Tests (Shared)

    // debugImplementation is used here so that the empty Activity that FragmentScenario relies on
    // is accessible by the target test process.
    debugImplementation(libs.androidx.test.core)
    debugImplementation(libs.androidx.fragment.testing)

    // Unit Tests
    testImplementation project(':urbanairship-test')
    testImplementation(libs.junit)
    testImplementation(libs.androidx.test.core)
    testImplementation(libs.mockito.core)
    testImplementation(libs.robolectric.core)
    testImplementation(libs.androidx.test.ext.junit)
    testImplementation(libs.androidx.test.espresso.core)
    androidTestImplementation(libs.androidx.test.espresso.contrib) {
        // https://github.com/android/android-test/issues/861
        exclude group: 'org.checkerframework', module: 'checker'
    }
    testImplementation(libs.kotlinx.coroutines.test)
    testImplementation(libs.mockito.kotlin)
    testImplementation(libs.google.truth)
    testImplementation(libs.androidx.test.ext.truth)
    testImplementation(libs.turbine)
    testImplementation(libs.mockk)

    // Instrumentation Tests
    androidTestImplementation(libs.androidx.test.core)
    androidTestImplementation(libs.androidx.test.runner)
    androidTestImplementation(libs.androidx.test.rules)

    androidTestImplementation(libs.kotlinx.coroutines.test)

    androidTestImplementation(libs.androidx.test.espresso.core)
    androidTestImplementation(libs.androidx.test.espresso.contrib) {
        // https://github.com/android/android-test/issues/861
        exclude group: 'org.checkerframework', module: 'checker'
    }
    androidTestImplementation(libs.androidx.test.espresso.intents)

    androidTestImplementation(libs.androidx.test.ext.junit)
    androidTestImplementation(libs.google.truth)
    androidTestImplementation(libs.androidx.test.ext.truth)

    androidTestImplementation(libs.robolectric.annotations)

    androidTestImplementation(libs.mockito.core)
    androidTestImplementation(libs.mockito.android)
    androidTestImplementation(libs.mockito.kotlin)

<<<<<<< HEAD
    androidTestImplementation "org.mockito:mockito-core:$rootProject.mockitoVersion"
    androidTestImplementation "org.mockito:mockito-android:$rootProject.mockitoVersion"
    androidTestImplementation "org.mockito.kotlin:mockito-kotlin:$rootProject.mockitoKotlinVersion"
}



afterEvaluate {
    publishing {
        publications {
            // Creates a Maven publication called "release".
            release(MavenPublication) {
                from components.release
                groupId = project.group.toString()
                artifactId = project.name
                version = project.version.toString()
            }
        }
    }
=======
>>>>>>> 4b4210ff
}<|MERGE_RESOLUTION|>--- conflicted
+++ resolved
@@ -108,10 +108,6 @@
     androidTestImplementation(libs.mockito.android)
     androidTestImplementation(libs.mockito.kotlin)
 
-<<<<<<< HEAD
-    androidTestImplementation "org.mockito:mockito-core:$rootProject.mockitoVersion"
-    androidTestImplementation "org.mockito:mockito-android:$rootProject.mockitoVersion"
-    androidTestImplementation "org.mockito.kotlin:mockito-kotlin:$rootProject.mockitoKotlinVersion"
 }
 
 
@@ -128,6 +124,4 @@
             }
         }
     }
-=======
->>>>>>> 4b4210ff
 }