import org.jetbrains.kotlin.gradle.tasks.KotlinCompile

plugins {
    id 'airship-module'
    id 'com.android.library'
    id 'maven-publish'
    id 'kotlin-android'
    id 'kotlin-allopen'
}

repositories {
    gradlePluginPortal()
    google()
    mavenCentral()
    maven { url "https://jitpack.io" }
}

description = "Airship Preference Center extension."

airshipModule {
    published = true
}

android {
    defaultConfig {
        testInstrumentationRunner = "androidx.test.runner.AndroidJUnitRunner"
    }

    sourceSets {
        // Android Studio isn't a fan of shared srcDirs, so we'll only set up headless
        // instrumentation testing if running from CLI/CI to prevent "Duplicate content root"
        // warnings. When running via Android Studio, we'll only add sharedTest to the
        // androidTest sourceSets so instrumentation can still be run normally.
        if (!System.getProperties().containsKey('idea.active')) {
            testDebug.java.srcDirs += 'src/sharedTestDebug/java'
            androidTestDebug.java.srcDirs += 'src/sharedTestDebug/java'
        } else {
            androidTestDebug.java.srcDirs += 'src/sharedTestDebug/java'
        }
    }

    testOptions {
        unitTests.includeAndroidResources = true
    }

    compileOptions {
        sourceCompatibility JavaVersion.VERSION_1_8
        targetCompatibility JavaVersion.VERSION_1_8
    }
    namespace 'com.urbanairship.preferencecenter'
}

tasks.withType(KotlinCompile).configureEach {
    it.kotlinOptions {
        jvmTarget = JavaVersion.VERSION_1_8
        freeCompilerArgs += [ "-Xopt-in=kotlin.RequiresOptIn" ]
    }
}

allOpen {
    annotation "com.urbanairship.preferencecenter.testing.OpenForTesting"
}

dependencies {
    api project(':urbanairship-core')

    // Kotlin
    implementation "org.jetbrains.kotlin:kotlin-stdlib:$rootProject.kotlinVersion"
    implementation "org.jetbrains.kotlinx:kotlinx-coroutines-core:$rootProject.kotlinCoroutinesVersion"

    // AndroidX
    implementation "androidx.core:core:$rootProject.androidxCoreVersion"
    implementation "androidx.constraintlayout:constraintlayout:$rootProject.androidxConstraintLayoutVersion"
    implementation "androidx.lifecycle:lifecycle-runtime-ktx:$rootProject.androidxLifeCycleVersion"
    implementation "androidx.lifecycle:lifecycle-viewmodel-ktx:$rootProject.androidxLifeCycleVersion"
    implementation "androidx.lifecycle:lifecycle-common-java8:$rootProject.androidxLifeCycleVersion"

    // Support libraries
    implementation "androidx.appcompat:appcompat:$rootProject.androidxAppCompatVersion"
    implementation "com.google.android.material:material:$rootProject.materialVersion"

    // Tests (Shared)

    // debugImplementation is used here so that the empty Activity that FragmentScenario relies on
    // is accessible by the target test process.
    debugImplementation "androidx.test:core:$rootProject.androidxTestCoreVersion"
    debugImplementation "androidx.fragment:fragment-testing:$rootProject.androidxFragmentVersion"

    // Unit Tests
    testImplementation project(':urbanairship-test')
    testImplementation "junit:junit:$rootProject.junitVersion"
    testImplementation "androidx.test:core:$rootProject.androidxTestCoreVersion"
    testImplementation "org.mockito:mockito-core:$rootProject.mockitoVersion"
    testImplementation "org.robolectric:robolectric:$rootProject.robolectricVersion"
    testImplementation "androidx.test.ext:junit:$rootProject.androidxTestJunitVersion"
    testImplementation "androidx.test.espresso:espresso-core:$rootProject.androidxEspressoVersion"
    testImplementation "androidx.test.espresso:espresso-contrib:$rootProject.androidxEspressoVersion"
    testImplementation "org.jetbrains.kotlinx:kotlinx-coroutines-test:$rootProject.kotlinxCorutinesTest"
    testImplementation "org.mockito.kotlin:mockito-kotlin:$rootProject.mockitoKotlinVersion"
    testImplementation "com.google.truth:truth:$rootProject.googleTruthVersion"
    testImplementation "androidx.test.ext:truth:$rootProject.androidxTestTruthVersion"
    testImplementation "app.cash.turbine:turbine:$rootProject.turbineVersion"

    // Instrumentation Tests
    androidTestImplementation "androidx.test:core:$rootProject.androidxTestCoreVersion"
    androidTestImplementation "androidx.test:runner:$rootProject.androidxTestRunnerVersion"
    androidTestImplementation "androidx.test:rules:$rootProject.androidxTestRulesVersion"

    androidTestImplementation ("org.jetbrains.kotlinx:kotlinx-coroutines-test:$rootProject.kotlinxCorutinesTest"){
        // https://github.com/Kotlin/kotlinx.coroutines/issues/2023
        exclude group: "org.jetbrains.kotlinx", module: "kotlinx-coroutines-debug"
    }

    androidTestImplementation "androidx.test.espresso:espresso-core:$rootProject.androidxEspressoVersion"
    androidTestImplementation("androidx.test.espresso:espresso-contrib:$rootProject.androidxEspressoVersion"){
        // https://github.com/android/android-test/issues/861
        exclude group: 'org.checkerframework', module: 'checker'
    }
    androidTestImplementation "androidx.test.espresso:espresso-intents:$rootProject.androidxEspressoVersion"

    androidTestImplementation "androidx.test.ext:junit:$rootProject.androidxTestJunitVersion"
    androidTestImplementation "androidx.test.ext:truth:$rootProject.androidxTestTruthVersion"
    androidTestImplementation "com.google.truth:truth:$rootProject.googleTruthVersion"

    androidTestImplementation "org.robolectric:annotations:$rootProject.robolectricVersion"

    androidTestImplementation "org.mockito:mockito-core:$rootProject.mockitoVersion"
    androidTestImplementation "org.mockito:mockito-android:$rootProject.mockitoVersion"
    androidTestImplementation "org.mockito.kotlin:mockito-kotlin:$rootProject.mockitoKotlinVersion"
}

<<<<<<< HEAD
afterEvaluate {
    publishing {
        publications {
            release(MavenPublication) {
                from components.release
=======


afterEvaluate {
    publishing {
        publications {
            // Creates a Maven publication called "release".
            release(MavenPublication) {

                groupId = 'com.urbanairship.android'
                artifactId = project.name
                version = project.version.toString()



                pom {
                    name.set(project.name)
                    description.set(project.description)
                    url.set("https://github.com/urbanairship/android-library")

                    developers {
                        developer { name.set("Airship") }
                    }

                    licenses {
                        license {
                            name.set("The Apache Software License, Version 2.0")
                            url.set("http://www.apache.org/licenses/LICENSE-2.0.txt")
                            distribution.set("repo")
                        }
                    }

                    scm {
                        connection.set("https://github.com/urbanairship/android-library.git")
                        url.set("https://github.com/urbanairship/android-library")
                    }
                }

>>>>>>> 85a3885d
            }
        }
    }
}<|MERGE_RESOLUTION|>--- conflicted
+++ resolved
@@ -2,17 +2,8 @@
 
 plugins {
     id 'airship-module'
-    id 'com.android.library'
-    id 'maven-publish'
     id 'kotlin-android'
     id 'kotlin-allopen'
-}
-
-repositories {
-    gradlePluginPortal()
-    google()
-    mavenCentral()
-    maven { url "https://jitpack.io" }
 }
 
 description = "Airship Preference Center extension."
@@ -129,13 +120,6 @@
     androidTestImplementation "org.mockito.kotlin:mockito-kotlin:$rootProject.mockitoKotlinVersion"
 }
 
-<<<<<<< HEAD
-afterEvaluate {
-    publishing {
-        publications {
-            release(MavenPublication) {
-                from components.release
-=======
 
 
 afterEvaluate {
@@ -173,7 +157,6 @@
                     }
                 }
 
->>>>>>> 85a3885d
             }
         }
     }
