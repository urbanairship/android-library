--- conflicted
+++ resolved
@@ -1,14 +1,5 @@
 plugins {
     id 'airship-module'
-    id 'com.android.library'
-    id 'maven-publish'
-}
-
-repositories {
-    gradlePluginPortal()
-    google()
-    mavenCentral()
-    maven { url "https://jitpack.io" }
 }
 
 description = "Airship Android SDK Accengage plugin"
@@ -32,10 +23,6 @@
 afterEvaluate {
     publishing {
         publications {
-<<<<<<< HEAD
-            release(MavenPublication) {
-                from components.release
-=======
             // Creates a Maven publication called "release".
             release(MavenPublication) {
                 groupId = 'com.urbanairship.android'
@@ -64,7 +51,6 @@
                         url.set("https://github.com/urbanairship/android-library")
                     }
                 }
->>>>>>> 85a3885d
             }
         }
     }
