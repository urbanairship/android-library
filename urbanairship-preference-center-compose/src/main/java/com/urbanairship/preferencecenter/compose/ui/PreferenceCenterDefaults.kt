package com.urbanairship.preferencecenter.compose.ui

import androidx.compose.material3.ExperimentalMaterial3Api
import androidx.compose.material3.Icon
import androidx.compose.material3.IconButton
import androidx.compose.material3.Text
import androidx.compose.material3.TopAppBar
import androidx.compose.material3.TopAppBarDefaults
import androidx.compose.runtime.Composable
import androidx.compose.runtime.Stable
import androidx.compose.ui.graphics.painter.Painter
import androidx.compose.ui.res.painterResource
import androidx.compose.ui.res.stringResource
import com.urbanairship.R
import com.urbanairship.preferencecenter.compose.ui.theme.PrefCenterTheme

/* Contains defaults to be used with Preference Center composables. */
@Stable
public object PreferenceCenterDefaults {

    /**
     * Top bar for the preference center screens.
     *
     * @param title The title to display in the top bar.
     * @param navIcon The navigation icon to display. If null, no navigation icon is displayed.
     * @param navIconDescription The content description for the navigation icon.
     * @param onNavigateUp The callback to be invoked when the navigation icon is clicked.
     */
    @Composable
    public fun topBar(
        title: String,
<<<<<<< HEAD
        navIcon: Painter =
            painterResource(com.urbanairship.preferencecenter.core.R.drawable.ua_ic_preference_center_arrow_back),
        navIconDescription: String = stringResource(R.string.ua_back),
=======
        navIcon: ImageVector? = Icons.AutoMirrored.Filled.ArrowBack,
        navIconDescription: String? = stringResource(R.string.ua_back),
>>>>>>> ad022e21
        onNavigateUp: () -> Unit
    ) {
        @OptIn(ExperimentalMaterial3Api::class)
        TopAppBar(
            title = { Text(text = title) },
            navigationIcon = {
                navIcon?.let {
                    IconButton(onClick = onNavigateUp) {
                        Icon(navIcon, navIconDescription)
                    }
                }
            },
            colors = TopAppBarDefaults.topAppBarColors(
                containerColor = PrefCenterTheme.colors.topBarBackground,
                titleContentColor = PrefCenterTheme.colors.topBarTitleText,
                navigationIconContentColor = PrefCenterTheme.colors.topBarIconTint
            ),
        )
    }
}<|MERGE_RESOLUTION|>--- conflicted
+++ resolved
@@ -29,14 +29,9 @@
     @Composable
     public fun topBar(
         title: String,
-<<<<<<< HEAD
         navIcon: Painter =
             painterResource(com.urbanairship.preferencecenter.core.R.drawable.ua_ic_preference_center_arrow_back),
-        navIconDescription: String = stringResource(R.string.ua_back),
-=======
-        navIcon: ImageVector? = Icons.AutoMirrored.Filled.ArrowBack,
         navIconDescription: String? = stringResource(R.string.ua_back),
->>>>>>> ad022e21
         onNavigateUp: () -> Unit
     ) {
         @OptIn(ExperimentalMaterial3Api::class)
